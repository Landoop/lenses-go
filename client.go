package lenses

import (
	"bufio"
	"bytes"
	"compress/gzip"
	"encoding/json"
	"fmt"
	"io"
	"io/ioutil"
	"net/http"
	"net/url"
	"strings"
	"time"

	"github.com/kataras/golog"
)

// Client is the lenses http client.
// It contains the necessary API calls to communicate and develop via lenses.
type Client struct {
	config Configuration

	// user is generated on `lenses#OpenConnection` when configuration's token is missing,
	// in the same api point that token is generated.
	user User

	// the client is created on the `lenses#OpenConnection` function, it can be customized via options.
	client *http.Client
}

var noOpBuffer = new(bytes.Buffer)

func acquireBuffer(b []byte) *bytes.Buffer {
	if len(b) > 0 {
		// TODO: replace .NewBuffer with pool later on for better performance.
		return bytes.NewBuffer(b)
	}

	return noOpBuffer
}

// isAuthorized is called inside the `Client#do` and it closes the body reader if no accessible.
// 401	Unauthorized	[RFC7235, Section 3.1]
func isAuthorized(resp *http.Response) bool { return resp.StatusCode != http.StatusUnauthorized }

// isOK is called inside the `Client#do` and it closes the body reader if no accessible.
func isOK(resp *http.Response) bool {
	return resp.StatusCode == http.StatusOK ||
		resp.StatusCode == http.StatusCreated || /* see CreateOrUpdateConnector for the `StatusCreated` */
		resp.StatusCode == http.StatusAccepted || /* see PauseConnector for the `StatusAccepted` */
		(resp.Request.Method == http.MethodDelete && resp.StatusCode == http.StatusNoContent) || /* see RemoveConnector for the `StatusNoContnet` */
		(resp.Request.Method == http.MethodPost && resp.StatusCode == http.StatusNoContent) || /* see Restart tasks for the `StatusNoContnet` */
		(resp.StatusCode == http.StatusBadRequest && resp.Request.Method == http.MethodGet) /* for things like LSQL which can return 400 if invalid query, we need to read the json and print the error message */
}

const (
	contentTypeHeaderKey = "Content-Type"
	contentTypeJSON      = "application/json"

	xKafkaLensesTokenHeaderKey = "X-Kafka-Lenses-Token"

	acceptHeaderKey          = "Accept"
	acceptEncodingHeaderKey  = "Accept-Encoding"
	contentEncodingHeaderKey = "Content-Encoding"
	gzipEncodingHeaderValue  = "gzip"
)

// ErrCredentialsMissing fires on login, when credentials are missing or
// are invalid or the specific user has no access to a specific action.
var ErrCredentialsMissing = fmt.Errorf("client: credentials missing or invalid")

type requestOption func(r *http.Request)

var schemaAPIOption = func(r *http.Request) {
	r.Header.Add(acceptHeaderKey, contentTypeSchemaJSON)
}

// ErrResourceNotFound is being fired from all API calls when a 404 not found error code is received.
// It's a static error message of just `404`, therefore it can be used to add additional info messages based on the caller's action.
var ErrResourceNotFound = fmt.Errorf("%d", http.StatusNotFound)

func (c *Client) do(method, path, contentType string, send []byte, options ...requestOption) (*http.Response, error) {
	if path[0] == '/' { // remove beginning slash, if any.
		path = path[1:]
	}

	uri := c.config.Host + "/" + path

	golog.Debugf("Client#do.req:\n\turi: %s:%s\n\tsend: %s", method, uri, string(send))

	req, err := http.NewRequest(method, uri, acquireBuffer(send))
	if err != nil {
		return nil, err
	}
	// before sending requests here.

	// set the token header.
	if c.config.Token != "" {
		req.Header.Set(xKafkaLensesTokenHeaderKey, c.config.Token)
	}

	// set the content type if any.
	if contentType != "" {
		req.Header.Set(contentTypeHeaderKey, contentType)
	}

	// response accept gziped content.
	req.Header.Add(acceptEncodingHeaderKey, gzipEncodingHeaderValue)

	for _, opt := range options {
		opt(req)
	}

	// here will print all the headers, including the token (because it may be useful for debugging)
	// --so bug reporters should be careful here to invalidate the token after that.
	golog.Debugf("Client#do.req.Headers: %#+v", req.Header)

	// send the request and check the response for any connection & authorization errors here.
	resp, err := c.client.Do(req)
	if err != nil {
		return nil, err
	}

	if !isAuthorized(resp) {
		resp.Body.Close() // close the body here so we don't have leaks.
		return nil, ErrCredentialsMissing
	}

	if !isOK(resp) {
		unescapedURI, _ := url.QueryUnescape(uri)
		var errBody string

		if resp.StatusCode != http.StatusNotFound {
			// if the status is not just a 404, then give the whole
			// body to the error context.
			b, err := c.readResponseBody(resp)
			if err != nil {
				errBody = "unable to read body: " + err.Error()
			}

			errBody = "\n" + string(b)
		} else {
			defer resp.Body.Close()
		}

		if !c.config.Debug && resp.StatusCode == http.StatusNotFound {
			// if status code is 404, then we set a static error instead of a full message, so front-ends can check.
			return nil, ErrResourceNotFound
		}
		return nil, fmt.Errorf("client: (%s: %s) failed with status code %d%s",
			method, unescapedURI, resp.StatusCode, errBody)
	}

	return resp, nil
}

type gzipReadCloser struct {
	respReader io.ReadCloser
	gzipReader io.ReadCloser
}

func (rc *gzipReadCloser) Close() error {
	if rc.gzipReader != nil {
		defer rc.gzipReader.Close()
	}

	return rc.respReader.Close()
}

func (rc *gzipReadCloser) Read(p []byte) (n int, err error) {
	if rc.gzipReader != nil {
		return rc.gzipReader.Read(p)
	}

	return rc.respReader.Read(p)
}

func (c *Client) acquireResponseBodyStream(resp *http.Response) (io.ReadCloser, error) {
	// check for gzip and read it, the right way.
	var (
		reader = resp.Body
		err    error
	)

	if encoding := resp.Header.Get(contentEncodingHeaderKey); encoding == gzipEncodingHeaderValue {
		reader, err = gzip.NewReader(resp.Body)
		if err != nil {
			return nil, fmt.Errorf("client: failed to read gzip compressed content, trace: %v", err)
		}
		// we wrap the gzipReader and the underline response reader
		// so a call of .Close() can close both of them with the correct order when finish reading, the caller decides.
		// Must close manually using a defer on the callers before the `readResponseBody` call,
		// note that the `readJSON` can decide correctly by itself.
		return &gzipReadCloser{
			respReader: resp.Body,
			gzipReader: reader,
		}, nil
	}

	// return the stream reader.
	return reader, err
}

func (c *Client) readResponseBody(resp *http.Response) ([]byte, error) {
	reader, err := c.acquireResponseBodyStream(resp)
	if err != nil {
		return nil, err
	}

	body, err := ioutil.ReadAll(reader)
	if err = reader.Close(); err != nil {
		return nil, err
	}

	if c.config.Debug {
		rawBodyString := string(body)
		// print both body and error, because both of them may be formated by the `readResponseBody`'s caller.
		golog.Debugf("Client#do.resp:\n\tbody: %s\n\terror: %v", rawBodyString, err)
	}

	// return the body.
	return body, err
}

func (c *Client) readJSON(resp *http.Response, valuePtr interface{}) error {
	b, err := c.readResponseBody(resp)
	if err != nil {
		return err
	}

	return json.Unmarshal(b, valuePtr)
}

// GetAccessToken returns the access token that
// generated from the `OpenConnection` or given by the configuration.
func (c *Client) GetAccessToken() string {
	return c.config.Token
}

// User returns the User information from `/api/login`
// received by `OpenConnection`.
func (c *Client) User() User {
	return c.user
} /* we don't expose the token value, unless otherwise requested*/

const logoutPath = "api/logout?token="

// Logout invalidates the token and revoke its access.
// A new Client, using `OpenConnection`, should be created in order to continue after this call.
func (c *Client) Logout() error {
	if c.config.Token == "" {
		return ErrCredentialsMissing
	}

	path := logoutPath + c.config.Token
	resp, err := c.do(http.MethodGet, path, "", nil)
	if err != nil {
		return err
	}

	return resp.Body.Close()
}

// ExecutionMode is the type for the config's execution modes,
// valid values are: IN_PROC/CONNECT/KUBERNETES.
type ExecutionMode string

const (
	// ExecutionModeInvalid represents no mode, this is here for invalid executions mode that
	// maybe returned from the server, maybe useful for the future.
	ExecutionModeInvalid ExecutionMode = "INVALID"
	// ExecutionModeInProcess represents the execution mode IN_PROC.
	ExecutionModeInProcess ExecutionMode = "IN_PROC"
	// ExecutionModeConnect represents the execution mode CONNECT.
	ExecutionModeConnect ExecutionMode = "CONNECT"
	// ExecutionModeKubernetes represents the execution mode KUBERNETES.
	ExecutionModeKubernetes ExecutionMode = "KUBERNETES"
)

// MatchExecutionMode returns the mode based on the string represetantion of it
// and a boolean if that mode is exist or not, the mode will always return in uppercase,
// the input argument is not case sensitive.
//
// The value is just a string but we do this to protect users from mistakes
// or future releases maybe remove/change or replace a string will be much easier.
func MatchExecutionMode(modeStr string) (ExecutionMode, bool) {
	modeStr = strings.ToUpper(modeStr)
	switch modeStr {
	case "IN_PROC":
		return ExecutionModeInProcess, true
	case "CONNECT":
		return ExecutionModeConnect, true
	case "KUBERNETES":
		return ExecutionModeKubernetes, true
	default:
		return ExecutionModeInvalid, false
	}
}

const (
	configPath = "/api/config"
)

// GetConfig returns the whole configuration of the lenses box,
// which can be changed from box to box and it's read-only,
// therefore it returns a map[string]interface{} based on the
// json response body.
//
// To retrieve the execution mode of the box with safety,
// see the `Client#GetExecutionMode` instead.
func (c *Client) GetConfig() (map[string]interface{}, error) {
	resp, err := c.do(http.MethodGet, configPath, "", nil, func(r *http.Request) {
		r.Header.Set("Accept", "application/json, text/plain")
	})

	if err != nil {
		return nil, err
	}

	data := make(map[string]interface{}, 0) // maybe make those statically as well, we'll see.
	if err = c.readJSON(resp, &data); err != nil {
		return nil, err
	}
	return data, nil
}

// GetConfigEntry reads the lenses back-end configuration and sets the value of a key, based on "keys", to the "outPtr".
func (c *Client) GetConfigEntry(outPtr interface{}, keys ...string) error {
	config, err := c.GetConfig()
	if err != nil || config == nil {
		return fmt.Errorf("%s: cannot be extracted: unable to retrieve the config: %v", keys, err)
	}

	// support many tries.
	for i, key := range keys {
		raw, ok := config[key]
		if !ok { // check for existence.
			if isLast := len(keys)-1 == i; !isLast {
				continue
			}
			return fmt.Errorf("%s: couldn't find the corresponding key from config", key)
		}

		// config key found, now exit on the first failure.

		if strPtr, ok := outPtr.(*string); ok {
			// safe cast to string.
			strValue, ok := raw.(string)
			if !ok {
				return fmt.Errorf("%s: %v not type of string", key, raw)
			}

			if len(strValue) == 0 {
				return nil
			}

			// if the outPtr is a raw string, then set it as it's.
			*strPtr = strValue
			return nil
		}

		if intPtr, ok := outPtr.(*int); ok {
			// safe cast to int.
			intValue, ok := raw.(int)
			if !ok {
				return fmt.Errorf("%s: %v not type of int", key, raw)
			}
			// if the outPtr is a raw int, then set it as int.
			*intPtr = intValue
			return err
		}

		// otherwise convert that raw interface to bytes, unmarshal it and set it.
		b, err := json.Marshal(raw)
		if err != nil {
			return err
		}

		// if empty object or empty list or empty quoted string.
		if len(b) <= 2 {
			// fixes
			// lenses.sql.connect.clusters: json unarshal of: '""': json: cannot unmarshal string into Go value of type
			// []lenses.ConnectCluster
			return nil
		}
		if err = json.Unmarshal(b, outPtr); err != nil {
			return fmt.Errorf("%s: json unarshal of: '%s': %v", key, string(b), err)
		}

		return nil
	}

	return nil
}

const executionModeKey = "lenses.sql.execution.mode"

// GetExecutionMode returns the execution mode, if not error returned
// then the possible values are: ExecutionModeInProc, ExecutionModeConnect or ExecutionModeKubernetes.
func (c *Client) GetExecutionMode() (ExecutionMode, error) {
	var modeStr string
	if err := c.GetConfigEntry(&modeStr, executionModeKey); err != nil {
		return ExecutionModeInvalid, err
	}
	return ExecutionMode(modeStr), nil
}

// ConnectCluster contains the connect cluster information that is returned by the `GetConnectClusters` call.
type ConnectCluster struct {
	Name     string `json:"name"`
	URL      string `json:"url"`
	Statuses string `json:"statuses"`
	Config   string `json:"config"`
	Offsets  string `json:"offsets"`
}

const connectClustersKey = "lenses.connect.clusters"

// GetConnectClusters returns the `lenses.connect.clusters` key from the lenses configuration (`GetConfig`).
func (c *Client) GetConnectClusters() (clusters []ConnectCluster, err error) {
	err = c.GetConfigEntry(&clusters, connectClustersKey)
	return
}

// LSQL API

// LSQLValidation contains the necessary information about an invalid lenses query, see `ValidateLSQL`.
// Example Error:
// {
//     "IsValid": false,
//     "Line": 4,
//     "Column": 1,
//     "Message": "Invalid syntax.Encountered \"LIIT\" at line 4, column 1.\nWas expecting one of:\n    <EOF> ... "
// }
type LSQLValidation struct {
	IsValid bool   `json:"isValid"`
	Line    int    `json:"line"`
	Column  int    `json:"column"`
	Message string `json:"message"`
}

var errSQLEmpty = fmt.Errorf("client: sql is empty")

const validateLSQLPath = "api/sql/validation?sql="

// ValidateLSQL validates but not executes a specific LSQL.
func (c *Client) ValidateLSQL(sql string) (v LSQLValidation, err error) {
	if sql == "" {
		err = errSQLEmpty
		return
	}

	path := validateLSQLPath + url.QueryEscape(sql)
	resp, respErr := c.do(http.MethodGet, path, contentTypeJSON, nil)
	if respErr != nil {
		err = respErr
		return
	}

	err = c.readJSON(resp, &v)
	return
}

type (
	// LSQLRecord and LSQLStop and LSQLOffset and LSQLError and optional LSQLStats are the structures that various LSQL information
	// are stored by the SSE client-side, see `LSQL` for more.
	LSQLRecord struct {
		Timestamp int64  `json:"timestamp"`
		Partition int    `json:"partition"`
		Key       string `json:"key"`
		Offset    int    `json:"offset"`
		Topic     string `json:"topic"`
		Value     string `json:"value"` // represents a json object, in raw string.
	}

	// LSQLStop the form of the stop record data that LSQL call returns once.
	LSQLStop struct {
		// If false `max.time` was reached.
		IsTimeRemaining bool `json:"isTimeRemaining"`
		// If true there was no more data on the topic and `max.zero.polls` was reached.
		IsTopicEnd bool `json:"isTopicEnd"`
		// If true the query has been stopped by admin  (Cancel query equivalence).
		IsStopped bool `json:"isStopped"`
		// Number of records read from Kafka.
		TotalRecords int `json:"totalRecords"`
		// Number of records not matching the filter.
		SkippedRecords int `json:"skippedRecords"`
		// Max number of records to pull (driven by LIMIT X,
		// if LIMIT is not present it gets the default config in LENSES).
		RecordsLimit int `json:"recordsLimit"`
		// Total size in bytes read from Kafka.
		TotalSizeRead int64 `json:"totalSizeRead"`
		// Total size in bytes (Kafka size) for the records.
		Size int64 `json:"size"`
		// The topic offsets.
		// If query parameter `&offsets=true` is not present it won't pull the details.
		Offsets []LSQLOffset `json:"offsets"`
	}

	// LSQLOffset the form of the offset record data that LSQL call returns once.
	LSQLOffset struct {
		Partition int   `json:"partition"`
		Min       int64 `json:"min"`
		Max       int64 `json:"max"`
	}

	// LSQLError the form of the error record data that LSQL call returns once.
	LSQLError struct {
		FromLine   int    `json:"fromLine"`
		ToLine     int    `json:"toLine"`
		FromColumn int    `json:"fromColumn"`
		ToColumn   int    `json:"toColumn"`
		Message    string `json:"error"`
	}

	// LSQLStats the form of the stats record data that LSQL call returns.
	LSQLStats struct {
		// Number of records read from Kafka so far.
		TotalRecords int `json:"totalRecords"`
		// Number of records not matching the filter.
		RecordsSkipped int `json:"recordsSkipped"`
		// Max number of records to pull (driven by LIMIT X,
		// if LIMIT is not present it gets the default config in LENSES).
		RecordsLimit int `json:"recordsLimit"`
		// Data read so far in bytes.
		TotalBytes int64 `json:"totalBytes"`
		// Max data allowed in bytes  (driven by `max.bytes`= X,
		// if is not present it gets the default config in LENSES).
		MaxSize int64 `json:"maxSize"`
		// CurrentSize represents the data length accepted so far in bytes (these are records passing the filter).
		CurrentSize int64 `json:"currentSize"`
	}

	// LSQLRecordHandler and LSQLStopHandler and LSQLStopErrorHandler and optionally LSQLStatsHandler
	// describe type of functions that accepts LSQLRecord, LSQLStop, LSQLError and LSQLStats respectfully, and return an error if error not nil then client stops reading from SSE.
	// It's used by the `LSQL` function.
	LSQLRecordHandler func(LSQLRecord) error
	// LSQLStopHandler describes the form of the function that should be registered to accept stop record data from the LSQL call once.
	LSQLStopHandler func(LSQLStop) error
	// LSQLStopErrorHandler describes the form of the function that should be registered to accept error record data from the LSQL call once.
	LSQLStopErrorHandler func(LSQLError) error
	// LSQLStatsHandler describes the form of the function that should be registered to accept stats record data from the LSQL call.
	LSQLStatsHandler func(LSQLStats) error
)

func (err LSQLError) Error() string {
	return err.Message
}

const lsqlPath = "api/sql/data?sql="

var dataPrefix = []byte("data")

// 0- heartbeat. payload is just: "0"
// 1- this represents a record (previousely it was 0).
// 2- represents the end record (previousely it was 1)
// 3- represents an error . it also represents the end (previousely it was 2)
// 4- represents the stats record (previousely it was 3)
var shiftN = len(dataPrefix) + 1 // data:0message, i.e [len(dataPrefix)] == ':' so +1 == '0'.

const (
	heartBeatPayloadType = '0'
	recordPayloadType    = '1'
	stopPayloadType      = '2'
	errPayloadType       = '3'
	statsPayloadType     = '4'
)

// LSQL runs a lenses query and fires the necessary handlers given by the caller.
// Example:
// err := client.LSQL("SELECT * FROM reddit_posts LIMIT 50", true, 2 * time.Second, recordHandler, stopHandler, stopErrHandler, statsHandler)
func (c *Client) LSQL(
	sql string, withOffsets bool, statsEvery time.Duration,
	recordHandler LSQLRecordHandler,
	stopHandler LSQLStopHandler,
	stopErrHandler LSQLStopErrorHandler,
	statsHandler LSQLStatsHandler) error {

	if sql == "" {
		return errSQLEmpty
	}

	withStop := stopHandler != nil

	statsEverySeconds := int(statsEvery.Seconds())
	withStats := statsHandler != nil && statsEverySeconds > 1

	path := lsqlPath + url.QueryEscape(sql)
	// no need to use the url package for these, remember: we have already the ? on the `lsqlPath`.
	if withOffsets {
		path += "&offsets=true"
	}

	if withStats {
		path += fmt.Sprintf("&stats=%d", statsEverySeconds)
	}

	// it's sse, so accept text/event-stream and stream reading the response body, no
	// external libraries needed, it is fairly simple.
	resp, err := c.do(http.MethodGet, path, contentTypeJSON, nil, func(r *http.Request) {
		r.Header.Add(acceptHeaderKey, "application/json, text/event-stream")
	}, schemaAPIOption)
	if err != nil {
		return err
	}

	defer resp.Body.Close()
	reader, err := c.acquireResponseBodyStream(resp)
	if err != nil {
		return err
	}

	streamReader := bufio.NewReader(reader)

	for {
		line, err := streamReader.ReadBytes('\n')
		if err != nil {
			if err == io.EOF {
				return nil // we read until the the end, exit with no error here.
			}
			return err // exit on first failure.
		}

		if len(line) < shiftN+1 { // even more +1 for the actual event.
			// almost empty or totally invalid line,
			// empty message maybe,
			// we don't care, we ignore them at any way.
			continue
		}

		if !bytes.HasPrefix(line, dataPrefix) {
			return fmt.Errorf("client: see: fail to read the event, the incoming message has no %s prefix", string(dataPrefix))
		}

		messageType := line[shiftN] // we need the [0] here.
		message := line[shiftN+1:]  // we need everything after the '0' here , so shiftN+1.

		switch messageType {
		case heartBeatPayloadType:
			break // ignore.
		case recordPayloadType:
			record := LSQLRecord{}
			if err = json.Unmarshal(message, &record); err != nil {
				// exit on first error here as well.
				return err
			}

			if err = recordHandler(record); err != nil {
				return err
			}
			break
		case stopPayloadType:
			if !withStop {
				return nil
			}

			stopMessage := LSQLStop{}
			if err = json.Unmarshal(message, &stopMessage); err != nil {
				return err
			}

			// And STOP.
			return stopHandler(stopMessage)
		case errPayloadType:
			errMessage := LSQLError{}
			if err = json.Unmarshal(message, &errMessage); err != nil {
				return err
			}

			// And STOP.
			return stopErrHandler(errMessage)
		case statsPayloadType:
			// here we don't necessarily need to check
			// for the existence of the stats handler
			// because the server sends those stats only
			// if the query param exists and it exists if the stats handler != nil,
			// and we did that check already.
			// BUT we make that check here too to prevent any future panics if back-end change.
			if !withStats {
				break
			}

			statsMessage := LSQLStats{}
			if err = json.Unmarshal(message, &statsMessage); err != nil {
				return err
			}

			if err = statsHandler(statsMessage); err != nil {
				return err
			}

			break
		default:
			return fmt.Errorf("client: sse: unknown event received: %s", string(line))
		}
	}
}

// LSQLWait same as `LSQL` but waits until stop or error to return the query's results records, the stats and the stop information.
func (c *Client) LSQLWait(sql string, withOffsets bool, statsEvery time.Duration) (records []LSQLRecord, stats LSQLStats, stop LSQLStop, err error) {
	c.LSQL(sql, withOffsets, statsEvery,
		func(r LSQLRecord) error {
			records = append(records, r)
			return nil
		},
		func(s LSQLStop) error {
			stop = s
			return nil
		},
		func(e LSQLError) error {
			err = e
			return nil
		},
		func(s LSQLStats) error {
			stats = s
			return nil
		},
	)

	return
}

const queriesPath = "api/sql/queries"

// LSQLRunningQuery is the form of the data that the `GetRunningQueries` returns.
type LSQLRunningQuery struct {
	ID        int64  `json:"id"`
	SQL       string `json:"sql"`
	User      string `json:"user"`
	Timestamp int64  `json:"ts"`
}

// GetRunningQueries returns a list of the current sql running queries.
func (c *Client) GetRunningQueries() ([]LSQLRunningQuery, error) {
	resp, err := c.do(http.MethodGet, queriesPath, "", nil)
	if err != nil {
		return nil, err
	}

	var queries []LSQLRunningQuery
	err = c.readJSON(resp, &queries)
	return queries, err
}

// CancelQuery stops a running query based on its ID.
// It returns true whether it was cancelled otherwise false or/and error.
func (c *Client) CancelQuery(id int64) (bool, error) {
	path := fmt.Sprintf(queriesPath+"/%d", id)
	resp, err := c.do(http.MethodDelete, path, "", nil)
	if err != nil {
		return false, err
	}

	var canceled bool
	err = c.readJSON(resp, &canceled)
	return canceled, err
}

// Topics API
//
// Follow the instructions on http://lenses.stream/developers-guide/rest-api/index.html and read
// the call comments for a deeper understanding.

// KV is just a keyvalue map, a form of map[string]interface{}.
type KV map[string]interface{}

var errRequired = func(field string) error {
	return fmt.Errorf("client: %s is required", field)
}

const topicsPath = "api/topics"

// GetTopics returns the list of topics.
func (c *Client) GetTopics() (topics []Topic, err error) {
	// # List of topics
	// GET /api/topics
	// https://docs.confluent.io/current/kafka-rest/docs/api.html#get--topics (in that doc it says a list of topic names but it returns the full topics).
	resp, respErr := c.do(http.MethodGet, topicsPath, "", nil)
	if respErr != nil {
		err = respErr
		return
	}

	err = c.readJSON(resp, &topics)
	return
}

// GetTopicsNames returns the list of topics' names.
func (c *Client) GetTopicsNames() ([]string, error) {
	topics, err := c.GetTopics()
	if err != nil {
		return nil, err
	}

	topicNames := make([]string, len(topics))
	for i := range topics {
		topicNames[i] = topics[i].TopicName
	}

	return topicNames, nil
}

// CreateTopicPayload contains the data that the `CreateTopic` accepts, as a single structure.
type CreateTopicPayload struct {
	TopicName   string `json:"topicName" yaml:"Name"`
	Replication int    `json:"replication" yaml:"Replication"`
	Partitions  int    `json:"partitions" yaml:"Partitions"`
	Configs     KV     `json:"configs" yaml:"Configs"`
}

// CreateTopic creates a topic.
//
// topicName, string, Required.
// replication, int.
// partitions, int.
// configs, topic key - value.
//
// Read more at: http://lenses.stream/developers-guide/rest-api/index.html#create-topic
func (c *Client) CreateTopic(topicName string, replication, partitions int, configs KV) error {
	if topicName == "" {
		return errRequired("topicName")
	}

	payload := CreateTopicPayload{
		TopicName:   topicName,
		Replication: replication,
		Partitions:  partitions,
		Configs:     configs,
	}

	send, err := json.Marshal(payload)
	if err != nil {
		return err
	}

	resp, err := c.do(http.MethodPost, topicsPath, contentTypeJSON, send)
	if err != nil {
		return err
	}

	return resp.Body.Close()
}

const topicPath = topicsPath + "/%s"

// DeleteTopic deletes a topic.
// It accepts the topicName, a required, not empty string.
//
// Read more at: http://lenses.stream/developers-guide/rest-api/index.html#delete-topic
func (c *Client) DeleteTopic(topicName string) error {
	if topicName == "" {
		return errRequired("topicName")
	}

	path := fmt.Sprintf(topicPath, topicName)
	resp, err := c.do(http.MethodDelete, path, "", nil)
	if err != nil {
		return err
	}

	return resp.Body.Close()
}

const updateTopicConfigPath = topicsPath + "/config/%s"

// UpdateTopicPayload contains the data that the `CreateTopic` accepts, as a single structure.
type UpdateTopicPayload struct {
	Name    string `json:"name,omitempty" yaml:"Name"` // empty for request send, filled for cli.
	Configs []KV   `json:"configs,omitempty" yaml:"Configs"`
}

// UpdateTopic updates a topic's configuration.
// topicName, string.
// configsSlice, array of topic config key-values.
//
// Read more at: http://lenses.stream/developers-guide/rest-api/index.html#update-topic-configuration
func (c *Client) UpdateTopic(topicName string, configsSlice []KV) error {
	if topicName == "" {
		return errRequired("topicName")
	}

	payload := UpdateTopicPayload{Configs: configsSlice}

	send, err := json.Marshal(payload)
	if err != nil {
		return err
	}

	path := fmt.Sprintf(updateTopicConfigPath, topicName)
	resp, err := c.do(http.MethodPut, path, contentTypeJSON, send)
	if err != nil {
		return err
	}

	return resp.Body.Close()
}

// Topic describes the data that the `CreateTopic` returns.
type Topic struct {
	TopicName            string             `json:"topicName"`
	KeyType              string             `json:"keyType"`   // maybe string-based enum?
	ValueType            string             `json:"valueType"` // maybe string-based enum?
	Partitions           int                `json:"partitions"`
	Replications         int                `json:"replications"`
	IsControlTopic       bool               `json:"isControlTopic"`
	KeySchema            string             `json:"keySchema,omitempty"`
	ValueSchema          string             `json:"valueSchema,omitempty"`
	MessagesPerSecond    int64              `json:"messagesPerSecond"`
	TotalMessages        int64              `json:"totalMessages"`
	Timestamp            int64              `json:"timestamp"`
	IsMarkedForDeletion  bool               `json:"isMarkedForDeletion"`
	Config               []KV               `json:"config"`
	ConsumersGroup       []ConsumersGroup   `json:"consumers"`
	MessagesPerPartition []PartitionMessage `json:"messagesPerPartition"`
}

// ConsumersGroup describes the data that the `Topic`'s  `ConsumersGroup` field contains.
type ConsumersGroup struct {
	ID          string              `json:"id"`
	Coordinator ConsumerCoordinator `json:"coordinator"`
	// On consumers not active/committing offsets - we don't get any of the following info
<<<<<<< HEAD
	Active bool               `json:"active"`
	State  ConsumerGroupState `json:"state"`
	// TODO: for the next lenses version
	// It's not ready yet, it was "reverted" for now:
	// Consumers         []string   `json:"consumers"`
	Consumers            []Consumer `json:"consumers"`
	ConsumersCount       int        `json:"consumersCount,omitempty"`
	TopicPartitionsCount int        `json:"topicPartitionsCount,omitempty"`
	MinLag               int64      `json:"minLag,omitempty"`
	MaxLag               int64      `json:"maxLag,omitempty"`
=======
	Active               bool               `json:"active"`
	State                ConsumerGroupState `json:"state"`
	Consumers            []string           `json:"consumers"`
	ConsumersCount       int                `json:"consumersCount,omitempty"`
	TopicPartitionsCount int                `json:"topicPartitionsCount,omitempty"`
	MinLag               int64              `json:"minLag,omitempty"`
	MaxLag               int64              `json:"maxLag,omitempty"`
>>>>>>> c45d76df
}

// ConsumerGroupState describes the valid values of a `ConsumerGroupState`:
// `StateUnknown`,`StateStable`,`StateRebalancing`,`StateDead`,`StateNoActiveMembers`,`StateExistsNot`,`StateCoordinatorNotFound`.
type ConsumerGroupState string

const (
	// StateUnknown is a valid `ConsumerGroupState` value of "Unknown".
	StateUnknown ConsumerGroupState = "Unknown"
	// StateStable is a valid `ConsumerGroupState` value of "Stable".
	StateStable ConsumerGroupState = "Stable"
	// StateRebalancing is a valid `ConsumerGroupState` value of "Rebalancing".
	StateRebalancing ConsumerGroupState = "Rebalancing"
	// StateDead is a valid `ConsumerGroupState` value of "Dead".
	StateDead ConsumerGroupState = "Dead"
	// StateNoActiveMembers is a valid `ConsumerGroupState` value of "NoActiveMembers".
	StateNoActiveMembers ConsumerGroupState = "NoActiveMembers"
	// StateExistsNot is a valid `ConsumerGroupState` value of "ExistsNot".
	StateExistsNot ConsumerGroupState = "ExistsNot"
	// StateCoordinatorNotFound is a valid `ConsumerGroupState` value of "CoordinatorNotFound".
	StateCoordinatorNotFound ConsumerGroupState = "CoordinatorNotFound"
)

// Consumer describes the consumer valid response data.
type Consumer struct {
	Topic                     string `json:"topic"`
	CurrentOffset             int64  `json:"currentOffset"`
	LogEndOffset              int64  `json:"longEndOffset"`
	Lag                       int64  `json:"lag"`
	ConsumerID                string `json:"consumerId"`
	Host                      string `json:"host"`
	ClientID                  string `json:"clientId"`
	MessagesPerSecond         int64  `json:"messagesPerSecond"`
	ProducerMessagesPerSecond int64  `json:"producerMessagesPerSecond"`
}

// ConsumerCoordinator describes the consumer coordinator's valid response data.
type ConsumerCoordinator struct {
	ID   int    `json:"id"`
	Host string `json:"host"`
	Port int    `json:"port"`
	Rack string `json:"rack"`
}

// PartitionMessage describes a partition's message response data.
type PartitionMessage struct {
	Partition int   `json:"partition"`
	Messages  int64 `json:"messages"`
	Begin     int64 `json:"begin"`
	End       int64 `json:"end"`
}

// GetTopic returns a topic's information, a `lenses.Topic` value.
//
// Read more at: http://lenses.stream/developers-guide/rest-api/index.html#get-topic-information
func (c *Client) GetTopic(topicName string) (topic Topic, err error) {
	if topicName == "" {
		err = errRequired("topicName")
		return
	}

	path := fmt.Sprintf(topicPath, topicName)
	resp, respErr := c.do(http.MethodGet, path, "", nil)
	if respErr != nil {
		err = respErr
		return
	}

	err = c.readJSON(resp, &topic)
	return
}

// Processor API

const processorsPath = "api/streams"

// CreateProcessorPayload holds the data to be sent from `CreateProcessor`.
type CreateProcessorPayload struct {
	Name        string `json:"name" yaml:"Name"` // required
	SQL         string `json:"sql" yaml:"SQL"`   // required
	Runners     int    `json:"runners" yaml:"Runners"`
	ClusterName string `json:"clusterName" yaml:"ClusterName"`
	Namespace   string `json:"namespace" yaml:"Namespace"`
	Pipeline    string `json:"pipeline" yaml:"Pipeline"` // defaults to Name if not set.
}

// CreateProcessor creates a new LSQL processor.
func (c *Client) CreateProcessor(name string, sql string, runners int, clusterName, namespace, pipeline string) error {
	if name == "" {
		return errRequired("name")
	}

	if sql == "" {
		return errRequired("sql")
	}

	if runners <= 0 {
		runners = 1
	}

	if pipeline == "" {
		pipeline = name
	}

	payload := CreateProcessorPayload{
		Name:        name,
		SQL:         sql,
		Runners:     runners,
		ClusterName: clusterName,
		Namespace:   namespace,
		Pipeline:    pipeline,
	}

	send, err := json.Marshal(payload)
	if err != nil {
		return err
	}

	resp, err := c.do(http.MethodPost, processorsPath, contentTypeJSON, send)
	if err != nil {
		return err
	}

	return resp.Body.Close()
}

type (
	// ProcessorsResult describes the data that are being received from the `GetProcessors`.
	ProcessorsResult struct {
		Targets []ProcessorTarget `json:"targets"`
		Streams []ProcessorStream `json:"streams"`
	}

	// ProcessorTarget describes the processor target,
	// see `ProcessorResult`.
	ProcessorTarget struct {
		Cluster    string   `json:"cluster"`
		Version    string   `json:"version,omitempty"`
		Namespaces []string `json:"namespaces"`
	}

	// ProcessorStream describes the processor stream,
	// see `ProcessorResult`.
	ProcessorStream struct {
		ID          string `json:"id"`
		Name        string `json:"name"`
		ClusterName string `json:"clusterName"`
		User        string `json:"user"`
		Namespace   string `json:"namespace"`
		Uptime      int64  `json:"uptime"`

		SQL                    string `json:"sql"`
		Runners                int    `json:"runners"`
		DeploymentState        string `json:"deploymentState"`
		TopicValueDecoder      string `json:"topicValueDecoder"`
		Pipeline               string `json:"pipeline"`
		StartTimestamp         int64  `json:"startTs"`
		StopTimestamp          int64  `json:"stopTs,omitempty"`
		ToTopic                string `json:"toTopic"`
		LastActionMessage      string `json:"lastActionMsg,omitempty"`
		DeploymentErrorMessage string `json:"deploymentErrorMsg,omitempty"`

		RunnerState map[string]ProcessorRunnerState `json:"runnerState"`
	}
	// ProcessorRunnerState describes the processor stream,
	// see `ProcessorStream` and `ProcessorResult.
	ProcessorRunnerState struct {
		ID           string `json:"id"`
		Worker       string `json:"worker"`
		State        string `json:"state"`
		ErrorMessage string `json:"errorMsg"`
	}
)

// GetProcessors returns a list of all available LSQL processors.
func (c *Client) GetProcessors() (ProcessorsResult, error) {
	var res ProcessorsResult

	resp, err := c.do(http.MethodGet, processorsPath, "", nil)
	if err != nil {
		return res, err
	}

	if err = c.readJSON(resp, &res); err != nil {
		return res, err
	}

	return res, nil
}

// LookupProcessorIdentifier is not a direct API call, although it fires requests to get the result.
// It's a helper which can be used as an input argument of the `DeleteProcessor` and `PauseProcessor` and `ResumeProcessor` and `UpdateProcessorRunners` functions.
//
// Fill the id or name in any case.
// Fill the clusterName and namespace when in KUBERNETES execution mode.
func (c *Client) LookupProcessorIdentifier(id, name, clusterName, namespace string) (string, error) {
	if name == "" && id == "" {
		return "", fmt.Errorf("LookupProcessorIdentifier: name or id are missing")
	}

	mode, err := c.GetExecutionMode()
	if err != nil {
		return "", err // unable to determinate the lenses execution mode.
	}

	identifier := name

	if mode == ExecutionModeConnect || mode == ExecutionModeInProcess {
		if id != "" {
			identifier = id
		} else if name != "" {
			// get the id by looping over all available processors.
			result, err := c.GetProcessors()
			if err != nil {
				return "", err
			}

			for _, processor := range result.Streams {
				if processor.Name == name {
					// Just an information:
					// if mode is IN_PROC, then the below processor.ID is: the pipeline prefix followed by `_` as well.
					identifier = processor.ID
					break
				}
			}

		} else {
			return "", fmt.Errorf("LookupProcessorIdentifier: name or id arguments are missing")
		}

	} else if mode == ExecutionModeKubernetes {
		if id != "" {
			identifier = id
		} else {
			// the clusterName+.+namespace+.+processor name is the string we need in the endpoints,
			// therefore, we require both cluster name and namespace in K8.
			if clusterName == "" || namespace == "" || name == "" {
				return "", fmt.Errorf("LookupProcessorIdentifier:KUBERNETES: (name or clusterName or namespace) or id arguments are missing")
			}

			identifier = fmt.Sprintf("%s.%s.%s", clusterName, namespace, name)
		}
	}

	return identifier, nil
}

const processorPath = processorsPath + "/%s"

const processorPausePath = processorPath + "/pause"

// PauseProcessor pauses a processor.
// See `LookupProcessorIdentifier`.
func (c *Client) PauseProcessor(processorID string) error {
	if processorID == "" {
		return errRequired("processorID")
	}

	path := fmt.Sprintf(processorPath+"/pause", processorID)
	resp, err := c.do(http.MethodPut, path, "", nil)
	if err != nil {
		return err
	}
	return resp.Body.Close()
}

const processorResumePath = processorPath + "/resume"

// ResumeProcessor resumes a processor.
// See `LookupProcessorIdentifier`.
func (c *Client) ResumeProcessor(processorID string) error {
	if processorID == "" {
		return errRequired("processorID")
	}

	path := fmt.Sprintf(processorResumePath, processorID)
	resp, err := c.do(http.MethodPut, path, "", nil)
	if err != nil {
		return err
	}
	return resp.Body.Close()
}

const processorUpdateRunnersPath = processorPath + "/scale/%d"

// UpdateProcessorRunners scales a processor to "numberOfRunners".
// See `LookupProcessorIdentifier`.
func (c *Client) UpdateProcessorRunners(processorID string, numberOfRunners int) error {
	if processorID == "" {
		return errRequired("processorID")
	}

	if numberOfRunners <= 0 {
		numberOfRunners = 1
	}

	path := fmt.Sprintf(processorUpdateRunnersPath, processorID, numberOfRunners)
	resp, err := c.do(http.MethodPut, path, "", nil)
	if err != nil {
		return err
	}
	return resp.Body.Close()
}

// DeleteProcessor removes a processor based on its name or the full id,
// it depends on lenses execution mode, use the `LookupProcessorIdentifier`.
func (c *Client) DeleteProcessor(processorNameOrID string) error {
	if processorNameOrID == "" {
		return errRequired("processorNameOrID")
	}

	path := fmt.Sprintf(processorPath, processorNameOrID)
	resp, err := c.do(http.MethodDelete, path, "", nil)
	if err != nil {
		return err
	}
	return resp.Body.Close()
}

// Connector API
//
// https://docs.confluent.io/current/connect/devguide.html
// https://docs.confluent.io/current/connect/restapi.html
// http://lenses.stream/developers-guide/rest-api/index.html#connector-api

// ConnectorConfig the configuration parameters
// for the connector.
//
// For both send and receive:
// https://docs.confluent.io/current/connect/restapi.html#post--connectors
type ConnectorConfig map[string]interface{}

// ConnectorTaskReadOnly is the type that returned
// as "tasks" from the connector, it's for read-only access,
// it contains the basic information about the connector's task.
// It usually returned as a slice of ConnectorTaskReadOnly.
//
// See `Connector` type for more.
type ConnectorTaskReadOnly struct {
	// Connector is the name of the connector the task belongs to.
	Connector string `json:"connector"`
	// Task is the Task ID within the connector.
	Task int `json:"task"`
}

// Connector contains the connector's information, both send and receive.
type Connector struct {
	// https://docs.confluent.io/current/connect/restapi.html#get--connectors-(string-name)

	ClusterName string `json:"clusterName,omitempty"` // internal use only, not set by response.
	// Name of the created (or received) connector.
	Name string `json:"name"`
	// Config parameters for the connector
	Config ConnectorConfig `json:"config,omitempty"`
	// Tasks is the list of active tasks generated by the connector.
	Tasks []ConnectorTaskReadOnly `json:"tasks,omitempty"`
}

const connectorsPath = "/api/proxy-connect/%s/connectors"

// GetConnectors returns a list of active connectors names as list of strings.
//
// Visit http://lenses.stream/developers-guide/rest-api/index.html#connector-api
// and https://docs.confluent.io/current/connect/restapi.html for a deeper understanding.
func (c *Client) GetConnectors(clusterName string) (names []string, err error) {
	if clusterName == "" {
		err = errRequired("clusterName")
		return
	}

	// # List active connectors
	// GET /api/proxy-connect/(string: clusterName)/connectors
	path := fmt.Sprintf(connectorsPath, clusterName)
	resp, respErr := c.do(http.MethodGet, path, contentTypeJSON, nil)
	if respErr != nil {
		err = respErr
		return
	}

	err = c.readJSON(resp, &names)
	return
}

// CreateUpdateConnectorPayload can be used to hold the data for creating or updating a connector.
type CreateUpdateConnectorPayload struct {
	ClusterName string          `yaml:"ClusterName"`
	Name        string          `yaml:"Name"`
	Config      ConnectorConfig `yaml:"Config"`
}

// ApplyAndValidateName applies some rules to make sure that the connector's data are setup correctly.
func (c *CreateUpdateConnectorPayload) ApplyAndValidateName() error {
	if c.Config != nil {
		value, found := c.Config["name"]
		if found {
			configName, ok := value.(string)
			if !ok {
				return fmt.Errorf(`config["name"] is not type of string`)
			}

			if c.Name != "" && configName != c.Name {
				return fmt.Errorf(`config["name"] '%s' and name '%s' do not match`, configName, c.Name)
			}

			if c.Name == "" {
				c.Name = configName
			}

			return nil
		}

		// if not found in config, then set it from connector.Name if it's there, otherwise fire name missing error.
		if c.Name == "" {
			return fmt.Errorf("name is required")
		}

		c.Config["name"] = c.Name
	}

	return nil
}

// CreateConnector creates a new connector.
// It returns the current connector info if successful.
//
//
// name (string) – Name of the connector to create
// config (map) – Configuration parameters for the connector. All values should be strings.
//
// Read more at: https://docs.confluent.io/current/connect/restapi.html#post--connectors
//
// Look `UpdateConnector` too.
func (c *Client) CreateConnector(clusterName, name string, config ConnectorConfig) (connector Connector, err error) {
	if clusterName == "" {
		err = errRequired("clusterName")
		return
	}

	if name == "" {
		err = errRequired("name")
		return
	}

	connector.Name = name
	connector.Config = config
	send, derr := json.Marshal(connector)
	if derr != nil {
		err = derr
		return
	}

	// # Create new connector
	// POST /api/proxy-connect/(string: clusterName)/connectors [CONNECTOR_CONFIG]
	path := fmt.Sprintf(connectorsPath, clusterName)
	resp, respErr := c.do(http.MethodPost, path, contentTypeJSON, send)
	if respErr != nil {
		err = respErr
		return
	}

	// re-use of the connector payload.
	err = c.readJSON(resp, &connector)
	return
}

// UpdateConnector sets the configuration of an existing connector.
//
// It returns information about the connector after the change has been made
// and an indicator if that connector was created or just configuration update.
func (c *Client) UpdateConnector(clusterName, name string, config ConnectorConfig) (connector Connector, err error) {
	if clusterName == "" {
		err = errRequired("clusterName")
		return
	}

	if name == "" {
		err = errRequired("name")
		return
	}

	send, derr := json.Marshal(config)
	if derr != nil {
		err = derr
		return
	}

	// # Set connector config
	// PUT /api/proxy-connect/(string: clusterName)/connectors/(string: name)/config
	path := fmt.Sprintf(connectorPath+"/config", clusterName, name)
	resp, respErr := c.do(http.MethodPut, path, contentTypeJSON, send)
	if respErr != nil {
		err = respErr
		return
	}

	err = c.readJSON(resp, &connector)
	// updated := !(resp.StatusCode == http.StatusCreated)

	return
}

const connectorPath = connectorsPath + "/%s"

// GetConnector returns the information about the connector.
// See `Connector` type and read more at: https://docs.confluent.io/current/connect/restapi.html#get--connectors-(string-name)
func (c *Client) GetConnector(clusterName, name string) (connector Connector, err error) {
	if clusterName == "" {
		err = errRequired("clusterName")
		return
	}

	if name == "" {
		err = errRequired("name")
		return
	}

	// # Get information about a specific connector
	// GET /api/proxy-connect/(string: clusterName)/connectors/(string: name)
	path := fmt.Sprintf(connectorPath, clusterName, name)
	resp, respErr := c.do(http.MethodGet, path, contentTypeJSON, nil)
	if respErr != nil {
		err = respErr
		return
	}

	err = c.readJSON(resp, &connector)
	connector.ClusterName = clusterName
	return
}

// GetConnectorConfig returns the configuration for the connector.
func (c *Client) GetConnectorConfig(clusterName, name string) (cfg ConnectorConfig, err error) {
	if clusterName == "" {
		err = errRequired("clusterName")
		return
	}

	if name == "" {
		err = errRequired("name")
		return
	}

	// # Get connector config
	// GET /api/proxy-connect/(string: clusterName)/connectors/(string: name)/config
	path := fmt.Sprintf(connectorPath, clusterName, name)
	resp, respErr := c.do(http.MethodGet, path, contentTypeJSON, nil)
	if respErr != nil {
		err = respErr
		return
	}

	err = c.readJSON(resp, &cfg)
	return
}

// ConnectorState indicates the connector status task's state and connector's state.
// As defined at: https://docs.confluent.io/current/connect/managing.html#connector-and-task-status
type ConnectorState string

const (
	// UNASSIGNED state indicates that the connector/task has not yet been assigned to a worker.
	UNASSIGNED ConnectorState = "UNASSIGNED"
	// RUNNING state indicates that the connector/task is running.
	RUNNING ConnectorState = "RUNNING"
	// PAUSED state indicates that the connector/task has been administratively paused.
	PAUSED ConnectorState = "PAUSED"
	// FAILED state indicates that the connector/task has failed
	// (usually by raising an exception, which is reported in the status output).
	FAILED ConnectorState = "FAILED"
)

type (
	// ConnectorStatus describes the data that are being received from the `GetConnectorStatus`.
	ConnectorStatus struct {
		// Name is the name of the connector.
		Name      string                        `json:"name"`
		Connector ConnectorStatusConnectorField `json:"connector"`
		Tasks     []ConnectorStatusTask         `json:"tasks,omitempty"`
	}

	// ConnectorStatusConnectorField describes a connector's status,
	// see `ConnectorStatus`.
	ConnectorStatusConnectorField struct {
		State    string `json:"state"`     // i.e RUNNING
		WorkerID string `json:"worker_id"` // i.e fakehost:8083
	}

	// ConnectorStatusTask describes a connector task's status,
	// see `ConnectorStatus`.
	ConnectorStatusTask struct {
		ID       int    `json:"id"`              // i.e 1
		State    string `json:"state"`           // i.e FAILED
		WorkerID string `json:"worker_id"`       // i.e fakehost:8083
		Trace    string `json:"trace,omitempty"` // i.e org.apache.kafka.common.errors.RecordTooLargeException\n
	}
)

// GetConnectorStatus returns the current status of the connector, including whether it is running,
// failed or paused, which worker it is assigned to, error information if it has failed,
// and the state of all its tasks.
func (c *Client) GetConnectorStatus(clusterName, name string) (cs ConnectorStatus, err error) {
	if clusterName == "" {
		err = errRequired("clusterName")
		return
	}

	if name == "" {
		err = errRequired("name")
		return
	}

	// # Get connector status
	// GET /api/proxy-connect/(string: clusterName)/connectors/(string: name)/status
	path := fmt.Sprintf(connectorPath+"/status", clusterName, name)
	resp, respErr := c.do(http.MethodGet, path, "", nil)
	if respErr != nil {
		err = respErr
		return
	}

	err = c.readJSON(resp, &cs)
	return
}

// PauseConnector pauses the connector and its tasks, which stops message processing until the connector is resumed.
// This call asynchronous and the tasks will not transition to PAUSED state at the same time.
func (c *Client) PauseConnector(clusterName, name string) error {
	if clusterName == "" {
		return errRequired("clusterName")
	}

	if name == "" {
		return errRequired("name")
	}

	// # Pause a connector
	// PUT /api/proxy-connect/(string: clusterName)/connectors/(string: name)/pause
	path := fmt.Sprintf(connectorPath+"/pause", clusterName, name)
	resp, err := c.do(http.MethodPut, path, "", nil) // the success status is 202 Accepted.
	if err != nil {
		return err
	}

	return resp.Body.Close()
}

// ResumeConnector resumes a paused connector or do nothing if the connector is not paused.
// This call asynchronous and the tasks will not transition to RUNNING state at the same time.
func (c *Client) ResumeConnector(clusterName, name string) error {
	if clusterName == "" {
		return errRequired("clusterName")
	}

	if name == "" {
		return errRequired("name")
	}

	// # Resume a paused connector
	// PUT /api/proxy-connect/(string: clusterName)/connectors/(string: name)/resume
	path := fmt.Sprintf(connectorPath+"/resume", clusterName, name)
	resp, err := c.do(http.MethodPut, path, "", nil)
	if err != nil {
		return err
	}

	return resp.Body.Close()
}

// RestartConnector restarts the connector and its tasks.
// It returns a 409 (Conflict) status code error if rebalance is in process.
func (c *Client) RestartConnector(clusterName, name string) error {
	if clusterName == "" {
		return errRequired("clusterName")
	}

	if name == "" {
		return errRequired("name")
	}

	// # Restart a connector
	// POST /api/proxy-connect/(string: clusterName)/connectors/(string: name)/restart
	path := fmt.Sprintf(connectorPath+"/restart", clusterName, name)
	resp, err := c.do(http.MethodPost, path, "", nil)
	if err != nil {
		return err
	}

	return resp.Body.Close()
}

// DeleteConnector deletes a connector, halting all tasks and deleting its configuration.
// It return a 409 (Conflict) status code error if rebalance is in process.
func (c *Client) DeleteConnector(clusterName, name string) error {
	if clusterName == "" {
		return errRequired("clusterName")
	}

	if name == "" {
		return errRequired("name")
	}

	// # Remove a running connector
	// DELETE /api/proxy-connect/(string: clusterName)/connectors/(string: name)
	path := fmt.Sprintf(connectorPath, clusterName, name)
	resp, err := c.do(http.MethodDelete, path, "", nil)
	if err != nil {
		return err
	}

	return resp.Body.Close()
}

const (
	tasksPath = connectorPath + "/tasks"
	taskPath  = tasksPath + "/%d"
)

// GetConnectorTasks returns a list of tasks currently running for the connector.
// Read more at: https://docs.confluent.io/current/connect/restapi.html#get--connectors-(string-name)-tasks.
func (c *Client) GetConnectorTasks(clusterName, name string) (m []map[string]interface{}, err error) {
	if clusterName == "" {
		return nil, errRequired("clusterName")
	}

	if name == "" {
		return nil, errRequired("name")
	}

	// # Get list of connector tasks
	// GET /api/proxy-connect/(string: clusterName)/connectors/(string: name)/tasks
	path := fmt.Sprintf(tasksPath, clusterName, name)
	resp, respErr := c.do(http.MethodGet, path, "", nil)
	if respErr != nil {
		err = respErr
		return
	}

	err = c.readJSON(resp, &m)
	return
}

// GetConnectorTaskStatus returns a task’s status.
func (c *Client) GetConnectorTaskStatus(clusterName, name string, taskID int) (cst ConnectorStatusTask, err error) {
	if clusterName == "" {
		err = errRequired("clusterName")
		return
	}

	if name == "" {
		err = errRequired("name")
		return
	}

	// # Get current status of a task
	// GET /connectors/(string: name)/tasks/(int: taskid)/status in confluent
	path := fmt.Sprintf(taskPath+"/status", clusterName, name, taskID)
	resp, respErr := c.do(http.MethodGet, path, "", nil)
	if respErr != nil {
		err = respErr
		return
	}

	err = c.readJSON(resp, &cst)
	return
}

// RestartConnectorTask restarts an individual task.
func (c *Client) RestartConnectorTask(clusterName, name string, taskID int) error {
	if clusterName == "" {
		return errRequired("clusterName")
	}

	if name == "" {
		return errRequired("name")
	}

	// # Restart a connector task
	// POST /api/proxy-connect/(string: clusterName)/connectors/(string: name)/tasks/(int: taskid)/restart
	path := fmt.Sprintf(taskPath+"/restart", clusterName, name, taskID)
	resp, err := c.do(http.MethodPost, path, "", nil)
	if err != nil {
		return err
	}

	return resp.Body.Close()
}

// ConnectorPlugin describes the entry data of the list that are being received from the `GetConnectorPlugins`.
type ConnectorPlugin struct {
	// Class is the connector class name.
	Class string `json:"class"`

	Type string `json:"type"`

	Version string `json:"version"`
}

const pluginsPath = "/api/proxy-connect/%s/connector-plugins"

// GetConnectorPlugins returns a list of connector plugins installed in the Kafka Connect cluster.
// Note that the API only checks for connectors on the worker that handles the request,
// which means it is possible to see inconsistent results,
// especially during a rolling upgrade if you add new connector jars.
func (c *Client) GetConnectorPlugins(clusterName string) (cp []ConnectorPlugin, err error) {
	if clusterName == "" {
		return nil, errRequired("clusterName")
	}

	// # List available connector plugins
	// GET /api/proxy-connect/(string: clusterName)/connector-plugins
	path := fmt.Sprintf(pluginsPath, clusterName)
	resp, respErr := c.do(http.MethodGet, path, "", nil)
	if respErr != nil {
		err = respErr
		return
	}

	err = c.readJSON(resp, &cp)
	return
}

// Schemas (and Subjects) API
// https://docs.confluent.io/current/schema-registry/docs/api.html

const schemaAPIVersion = "v1"
const contentTypeSchemaJSON = "application/vnd.schemaregistry." + schemaAPIVersion + "+json"

const subjectsPath = "api/proxy-sr/subjects"

// GetSubjects returns a list of the available subjects(schemas).
// https://docs.confluent.io/current/schema-registry/docs/api.html#subjects
func (c *Client) GetSubjects() (subjects []string, err error) {
	// # List all available subjects
	// GET /api/proxy-sr/subjects
	resp, respErr := c.do(http.MethodGet, subjectsPath, "", nil, schemaAPIOption)
	if respErr != nil {
		err = respErr
		return
	}

	err = c.readJSON(resp, &subjects)
	return
}

const subjectPath = subjectsPath + "/%s"

// GetSubjectVersions returns all the versions of a subject(schema) based on its name.
func (c *Client) GetSubjectVersions(subject string) (versions []int, err error) {
	if subject == "" {
		err = errRequired("subject")
		return
	}

	// # List all versions of a particular subject
	// GET /api/proxy-sr/subjects/(string: subject)/versions
	path := fmt.Sprintf(subjectPath, subject+"/versions")
	resp, respErr := c.do(http.MethodGet, path, "", nil, schemaAPIOption)
	if respErr != nil {
		err = respErr
		return
	}

	err = c.readJSON(resp, &versions)
	return
}

// DeleteSubject deletes the specified subject and its associated compatibility level if registered.
// It is recommended to use this API only when a topic needs to be recycled or in development environment.
// Returns the versions of the schema deleted under this subject.
func (c *Client) DeleteSubject(subject string) (versions []int, err error) {
	if subject == "" {
		err = errRequired("subject")
		return
	}

	// DELETE /api/proxy-sr/subjects/(string: subject)
	path := fmt.Sprintf(subjectPath, subject)
	resp, respErr := c.do(http.MethodDelete, path, "", nil, schemaAPIOption)
	if respErr != nil {
		err = respErr
		return
	}

	err = c.readJSON(resp, &versions)
	return
}

type schemaOnlyJSON struct {
	Schema string `json:"schema"`
}

const schemaPath = "api/proxy-sr/schemas/ids/%d"

// GetSchema returns the Auro schema string identified by the id.
// id (int) – the globally unique identifier of the schema.
func (c *Client) GetSchema(subjectID int) (string, error) {
	// # Get the schema for a particular subject id
	// GET /api/proxy-sr/schemas/ids/{int: id}
	path := fmt.Sprintf(schemaPath, subjectID)
	resp, err := c.do(http.MethodGet, path, "", nil, schemaAPIOption)
	if err != nil {
		return "", err
	}

	var res schemaOnlyJSON
	if err = c.readJSON(resp, &res); err != nil {
		return "", err
	}

	return res.Schema, nil
}

// Schema describes a schema, look `GetSchema` for more.
type Schema struct {
	ID int `json:"id,omitempty" yaml:"ID,omitempty"`
	// Name is the name of the schema is registered under.
	Name string `json:"name,omitempty" yaml:"Name"` // Name is the "subject" argument in client-code, this structure is being used on CLI for yaml-file based loading.
	// Version of the returned schema.
	Version int `json:"version"`
	// AvroSchema is the Avro schema string.
	AvroSchema string `json:"schema" yaml:"AvroSchema"`
}

// JSONAvroSchema converts and returns the json form of the "avroSchema" as []byte.
func JSONAvroSchema(avroSchema string) (json.RawMessage, error) {
	var raw json.RawMessage
	err := json.Unmarshal(json.RawMessage(avroSchema), &raw)
	if err != nil {
		return nil, err
	}
	return raw, err
}

// SchemaLatestVersion is the only one valid string for the "versionID", it's the "latest" version string and it's used on `GetLatestSchema`.
const SchemaLatestVersion = "latest"

func checkSchemaVersionID(versionID interface{}) error {
	if versionID == nil {
		return errRequired("versionID (string \"latest\" or int)")
	}

	if verStr, ok := versionID.(string); ok {
		if verStr != SchemaLatestVersion {
			return fmt.Errorf("client: %v string is not a valid value for the versionID input parameter [versionID == \"latest\"]", versionID)
		}
	}

	if verInt, ok := versionID.(int); ok {
		if verInt <= 0 || verInt > 2^31-1 { // it's the max of int32, math.MaxInt32 already but do that check.
			return fmt.Errorf("client: %v integer is not a valid value for the versionID input parameter [ versionID > 0 && versionID <= 2^31-1]", versionID)
		}
	}

	return nil
}

// subject (string) – Name of the subject
// version (versionId [string "latest" or 1,2^31-1]) – Version of the schema to be returned.
// Valid values for versionId are between [1,2^31-1] or the string “latest”.
// The string “latest” refers to the last registered schema under the specified subject.
// Note that there may be a new latest schema that gets registered right after this request is served.
//
// It's not safe to use just an interface to the high-level API, therefore we split this method
// to two, one which will retrieve the latest versioned schema and the other which will accept
// the version as integer and it will retrieve by a specific version.
//
// See `GetLatestSchema` and `GetSchemaAtVersion` instead.
func (c *Client) getSubjectSchemaAtVersion(subject string, versionID interface{}) (s Schema, err error) {
	if subject == "" {
		err = errRequired("subject")
		return
	}

	if err = checkSchemaVersionID(versionID); err != nil {
		return
	}

	// # Get the schema at a particular version
	// GET /api/proxy-sr/subjects/(string: subject)/versions/(versionId: "latest" | int)
	path := fmt.Sprintf(subjectPath+"/versions/%v", subject, versionID)
	resp, respErr := c.do(http.MethodGet, path, "", nil, schemaAPIOption)
	if respErr != nil {
		err = respErr
		return
	}

	err = c.readJSON(resp, &s)
	return
}

// GetLatestSchema returns the latest version of a schema.
// See `GetSchemaAtVersion` to retrieve a subject schema by a specific version.
func (c *Client) GetLatestSchema(subject string) (Schema, error) {
	return c.getSubjectSchemaAtVersion(subject, SchemaLatestVersion)
}

// GetSchemaAtVersion returns a specific version of a schema.
// See `GetLatestSchema` to retrieve the latest schema.
func (c *Client) GetSchemaAtVersion(subject string, versionID int) (Schema, error) {
	return c.getSubjectSchemaAtVersion(subject, versionID)
}

type idOnlyJSON struct {
	ID int `json:"id"`
}

// RegisterSchema registers a schema.
// The returned identifier should be used to retrieve
// this schema from the schemas resource and is different from
// the schema’s version which is associated with that name.
func (c *Client) RegisterSchema(subject string, avroSchema string) (int, error) {
	if subject == "" {
		return 0, errRequired("subject")
	}
	if avroSchema == "" {
		return 0, errRequired("avroSchema")
	}

	schema := schemaOnlyJSON{
		Schema: avroSchema,
	}

	send, err := json.Marshal(schema)
	if err != nil {
		return 0, err
	}

	// # Register a new schema under a particular subject
	// POST /api/proxy-sr/subjects/(string: subject)/versions

	path := fmt.Sprintf(subjectPath+"/versions", subject)
	resp, err := c.do(http.MethodPost, path, contentTypeSchemaJSON, send, schemaAPIOption)
	if err != nil {
		return 0, err
	}

	var res idOnlyJSON
	err = c.readJSON(resp, &res)
	return res.ID, err
}

// deleteSubjectSchemaVersion deletes a specific version of the schema registered under this subject.
// It's being used in `DeleteSchemaVersion` and `DeleteLatestSchemaVersion`.
func (c *Client) deleteSubjectSchemaVersion(subject string, versionID interface{}) (int, error) {
	if subject == "" {
		return 0, errRequired("subject")
	}

	if err := checkSchemaVersionID(versionID); err != nil {
		return 0, err
	}

	// # Delete a particular version of a subject
	// DELETE /api/proxy-sr/subjects/(string: subject)/versions/(versionId: version)
	path := fmt.Sprintf(subjectPath+"/versions/%v", subject, versionID)
	resp, err := c.do(http.MethodDelete, path, contentTypeSchemaJSON, nil, schemaAPIOption)
	if err != nil {
		return 0, err
	}

	var res int
	err = c.readJSON(resp, &res)

	return res, err
}

// DeleteSubjectVersion deletes a specific version of the schema registered under this subject.
// This only deletes the version and the schema id remains intact making it still possible to decode data using the schema id.
// This API is recommended to be used only in development environments or under extreme circumstances where-in,
// its required to delete a previously registered schema for compatibility purposes or re-register previously registered schema.
//
// subject (string) – Name of the subject.
// version (versionId) – Version of the schema to be deleted.
//
// Valid values for versionID are between [1,2^31-1].
// It returns the version (as number) of the deleted schema.
//
// See `DeleteLatestSubjectVersion` too.
func (c *Client) DeleteSubjectVersion(subject string, versionID int) (int, error) {
	return c.deleteSubjectSchemaVersion(subject, versionID)
}

// DeleteLatestSubjectVersion deletes the latest version of the schema registered under this subject.
// This only deletes the version and the schema id remains intact making it still possible to decode data using the schema id.
// This API is recommended to be used only in development environments or under extreme circumstances where-in,
// its required to delete a previously registered schema for compatibility purposes or re-register previously registered schema.
//
// subject (string) – Name of the subject.
//
// It returns the version (as number) of the deleted schema.
//
// See `DeleteSubjectVersion` too.
func (c *Client) DeleteLatestSubjectVersion(subject string) (int, error) {
	return c.deleteSubjectSchemaVersion(subject, SchemaLatestVersion)
}

// CompatibilityLevel describes the valid compatibility levels' type, it's just a string.
// Valid values are:
// `CompatibilityLevelNone`, `CompatibilityLevelFull`, `CompatibilityLevelForward`, `CompatibilityLevelBackward`
// `CompatibilityLevelFullTransitive`, `CompatibilityLevelForwardTransitive`, `CompatibilityLevelBackwardTransitive`.
//
// Read https://docs.confluent.io/current/schema-registry/docs/api.html#compatibility for more.
type CompatibilityLevel string

const (
	// CompatibilityLevelNone is the "NONE" compatibility level.
	CompatibilityLevelNone CompatibilityLevel = "NONE"
	// CompatibilityLevelFull is the "FULL" compatibility level.
	CompatibilityLevelFull CompatibilityLevel = "FULL"
	// CompatibilityLevelForward is the "FORWARD" compatibility level.
	CompatibilityLevelForward CompatibilityLevel = "FORWARD"
	// CompatibilityLevelBackward is the "BACKWARD" compatibility level.
	CompatibilityLevelBackward CompatibilityLevel = "BACKWARD"
	// CompatibilityLevelFullTransitive is the "FULL_TRANSITIVE" compatibility level.
	CompatibilityLevelFullTransitive CompatibilityLevel = "FULL_TRANSITIVE"
	// CompatibilityLevelForwardTransitive is the "FORWARD_TRANSITIVE" compatibility level.
	CompatibilityLevelForwardTransitive CompatibilityLevel = "FORWARD_TRANSITIVE"
	// CompatibilityLevelBackwardTransitive is the "BACKWARD_TRANSITIVE" compatibility level.
	CompatibilityLevelBackwardTransitive CompatibilityLevel = "BACKWARD_TRANSITIVE"
)

// ValidCompatibilityLevels holds a list of the valid compatibility levels,
// see `CompatibilityLevel` type.
var ValidCompatibilityLevels = []CompatibilityLevel{
	CompatibilityLevelNone,
	CompatibilityLevelFull,
	CompatibilityLevelForward,
	CompatibilityLevelBackward,
	CompatibilityLevelFullTransitive,
	CompatibilityLevelForwardTransitive,
	CompatibilityLevelBackwardTransitive,
}

// IsValidCompatibilityLevel checks if a compatibility of string form is a valid compatibility level value.
// See `ValidCompatibilityLevels` too.
func IsValidCompatibilityLevel(compatibility string) bool {
	for _, lv := range ValidCompatibilityLevels {
		if string(lv) == compatibility {
			return true
		}
	}

	return false
}

type (
	compatibilityPutOnlyJSON struct {
		// It can be one of the CompatibilityLevel,
		// NONE, FULL, FORWARD or BACKWARD, FULL_TRANSITIVE, FORWARD_TRANSITIVE or BACKWARD_TRANSITIVE.
		// PUT, for GET its name is "compatibility" so a new struct is created for that, look below.
		Compatibility string `json:"compatibility"`
	}

	compatibilityOnlyJSON struct {
		Compatibility string `json:"compatibilityLevel"`
	}
)

const compatibilityLevelPath = "/api/proxy-sr/config"

// UpdateGlobalCompatibilityLevel sets a new global compatibility level.
// When there are multiple instances of schema registry running in the same cluster,
// the update request will be forwarded to one of the instances designated as the master.
// If the master is not available, the client will get an error code indicating
// that the forwarding has failed.
func (c *Client) UpdateGlobalCompatibilityLevel(level CompatibilityLevel) error {
	lv := compatibilityPutOnlyJSON{
		Compatibility: string(level),
	}

	send, err := json.Marshal(lv)
	if err != nil {
		return err
	}

	// # Update global compatibility level
	// PUT /api/proxy-sr/config
	resp, err := c.do(http.MethodPut, compatibilityLevelPath, contentTypeSchemaJSON, send, schemaAPIOption)
	if err != nil {
		return err
	}

	return resp.Body.Close()
}

// GetGlobalCompatibilityLevel returns the global compatibility level,
// "NONE", "FULL", "FORWARD" or "BACKWARD", as described at the `CompatibilityLevel` type.
func (c *Client) GetGlobalCompatibilityLevel() (level CompatibilityLevel, err error) {
	// # Get global compatibility level
	// GET /api/proxy-sr/config
	resp, respErr := c.do(http.MethodGet, compatibilityLevelPath, "", nil, schemaAPIOption)
	if respErr != nil {
		err = respErr
		return
	}

	var levelReq compatibilityOnlyJSON
	err = c.readJSON(resp, &levelReq)
	level = CompatibilityLevel(levelReq.Compatibility)
	return
}

const subjectCompatibilityLevelPath = compatibilityLevelPath + "/%s"

// UpdateSubjectCompatibilityLevel modifies a specific subject(schema)'s compatibility level.
func (c *Client) UpdateSubjectCompatibilityLevel(subject string, level CompatibilityLevel) error {
	if subject == "" {
		return errRequired("subject")
	}

	if string(level) == "" {
		return errRequired("level")
	}

	lv := compatibilityPutOnlyJSON{
		Compatibility: string(level),
	}

	send, err := json.Marshal(lv)
	if err != nil {
		return err
	}

	// # Change compatibility level of a subject
	// PUT /api/proxy-sr/config/(string: subject)
	path := fmt.Sprintf(subjectCompatibilityLevelPath, subject)
	resp, err := c.do(http.MethodPut, path, contentTypeSchemaJSON, send, schemaAPIOption)
	if err != nil {
		return err
	}

	return resp.Body.Close()
}

// GetSubjectCompatibilityLevel returns the compatibility level of a specific subject(schema) name.
func (c *Client) GetSubjectCompatibilityLevel(subject string) (level CompatibilityLevel, err error) {
	if subject == "" {
		err = errRequired("subject")
		return
	}

	// # Get compatibility level of a subject
	// GET /api/proxy-sr/config/(string: subject)
	path := fmt.Sprintf(subjectCompatibilityLevelPath, subject)
	resp, respErr := c.do(http.MethodGet, path, "", nil, schemaAPIOption)
	if respErr != nil {
		err = respErr
		return
	}

	var levelReq compatibilityOnlyJSON
	err = c.readJSON(resp, &levelReq)
	level = CompatibilityLevel(levelReq.Compatibility)

	return
}

//
// ACL API
// "ACL" stands for "Access Control Lists".
//

// ACLOperation is a string and it defines the valid operations for ACL.
// See `ACLOperations` to see what operation is valid for a resource type.
type ACLOperation string

const (
	// OpRead is the "Read" ACL operation.
	OpRead ACLOperation = "Read"
	// OpWrite is the "Write" ACL operation.
	OpWrite ACLOperation = "Write"
	// OpDescribe is the "Describe" ACL operation.
	OpDescribe ACLOperation = "Describe"
	// OpDelete is the "Delete" ACL operation.
	OpDelete ACLOperation = "Delete"
	// OpDescribeConfigs is the "DescribeConfigs" ACL operation.
	OpDescribeConfigs ACLOperation = "DescribeConfigs"
	// OpAlterConfigs is the "AlterConfigs" ACL operation.
	OpAlterConfigs ACLOperation = "AlterConfigs"
	// OpAll is the "All" ACL operation.
	OpAll ACLOperation = "All"
	// OpCreate is the "Create" ACL operation.
	OpCreate ACLOperation = "Create"
	// OpClusterAction is the "ClusterAction" ACL operation.
	OpClusterAction ACLOperation = "ClusterAction"
	// OpIdempotentWrite is the "IdempotentWrite" ACL operation.
	OpIdempotentWrite ACLOperation = "IdempotentWrite"
	// OpAlter is the "Alter" ACL operation.
	OpAlter ACLOperation = "Alter"
)

// ACLResourceType is a string and it defines the valid resource types for ACL.
type ACLResourceType string

const (
	// ACLResourceTypeInvalid ACLResourceType = "Invalid"

	// ACLResourceTopic is the "Topic" ACL resource type.
	ACLResourceTopic ACLResourceType = "Topic"
	// ACLResourceGroup is the "Group" ACL resource type.
	ACLResourceGroup ACLResourceType = "Group"
	// ACLResourceCluster is the "Cluster" ACL resource type.
	ACLResourceCluster ACLResourceType = "Cluster"
	// ACLResourceTransactionalID is the "TransactionalId" ACL resource type.
	ACLResourceTransactionalID ACLResourceType = "TransactionalId"
)

// ACLOperations is a map which contains the allowed ACL operations(values) per resource type(key).
var ACLOperations = map[ACLResourceType][]ACLOperation{
	ACLResourceTopic:           {OpRead, OpWrite, OpDescribe, OpDelete, OpDescribeConfigs, OpAlterConfigs, OpAll},
	ACLResourceGroup:           {OpRead, OpDescribe, OpAll},
	ACLResourceCluster:         {OpCreate, OpClusterAction, OpDescribeConfigs, OpAlterConfigs, OpIdempotentWrite, OpAlter, OpDescribe, OpAll},
	ACLResourceTransactionalID: {OpDescribe, OpWrite, OpAll},
}

func (op ACLOperation) isValidForResourceType(resourceType ACLResourceType) bool {
	operations, has := ACLOperations[resourceType]
	if !has {
		return false
	}

	for _, operation := range operations {
		if operation == op {
			return true
		}
	}

	return false
}

// ACLPermissionType is a string and it defines the valid permission types for ACL.
type ACLPermissionType string

const (
	// ACLPermissionAllow is the "Allow" ACL permission type.
	ACLPermissionAllow ACLPermissionType = "Allow"
	// ACLPermissionDeny is the "Deny" ACL permission type.
	ACLPermissionDeny ACLPermissionType = "Deny"
)

// ACL is the type which defines a single Apache Access Control List.
type ACL struct {
	ResourceType   ACLResourceType   `json:"resourceType" yaml:"ResourceType"`     // required.
	ResourceName   string            `json:"resourceName" yaml:"ResourceName"`     // required.
	Principal      string            `json:"principal" yaml:"Principal"`           // required.
	PermissionType ACLPermissionType `json:"permissionType" yaml:"PermissionType"` // required.
	Host           string            `json:"host" yaml:"Host"`                     // required.
	Operation      ACLOperation      `json:"operation" yaml:"Operation"`           // required.
}

// Validate force validates the acl's resource type, permission type and operation.
// It returns an error if the operation is not valid for the resource type.
func (acl *ACL) Validate() error {
	// upper the first letter here on the resourceType, permissionType and operation before any action.
	acl.ResourceType = ACLResourceType(strings.Title(string(acl.ResourceType)))
	acl.PermissionType = ACLPermissionType(strings.Title(string(acl.PermissionType)))
	acl.Operation = ACLOperation(strings.Title(string(acl.Operation)))

	if !acl.Operation.isValidForResourceType(acl.ResourceType) {
		validOps := ACLOperations[acl.ResourceType]
		errMsg := ""
		if validOps == nil {
			errMsg = fmt.Sprintf("invalid resource type. Valid resource types are: '%s', '%s', '%s' or '%s'",
				ACLResourceTopic, ACLResourceGroup, ACLResourceCluster, ACLResourceTransactionalID)
		} else {
			errMsg = fmt.Sprintf("invalid operation for resource type: '%s'. The valid operations for this type are: %s", acl.ResourceType, validOps)
		}

		return fmt.Errorf(errMsg)
	}

	if acl.Host == "" {
		acl.Host = "*" // wildcard, all.
	}

	return nil
}

const aclPath = "/api/acl"

// CreateOrUpdateACL sets an Apache Kafka Access Control List.
// Use the defined types when needed, example:
// `client.CreateOrUpdateACL(lenses.ACL{lenses.ACLResourceTopic, "transactions", "principalType:principalName", lenses.ACLPermissionAllow, "*", lenses.OpRead})`
//
// Note that on the "host" input argument you should use IP addresses as domain names are not supported at the moment by Apache Kafka.
func (c *Client) CreateOrUpdateACL(acl ACL) error {
	if err := acl.Validate(); err != nil {
		return err
	}

	send, err := json.Marshal(acl)
	if err != nil {
		return err
	}

	resp, err := c.do(http.MethodPut, aclPath, contentTypeJSON, send)
	if err != nil {
		return err
	}

	// note: the status code errors are checked in the `do` on every request.
	return resp.Body.Close()
}

// GetACLs returns all the available Apache Kafka Access Control Lists.
func (c *Client) GetACLs() ([]ACL, error) {
	resp, err := c.do(http.MethodGet, aclPath, "", nil)
	if err != nil {
		return nil, err
	}

	var acls []ACL
	err = c.readJSON(resp, &acls)
	return acls, err
}

// DeleteACL deletes an existing Apache Kafka Access Control List.
func (c *Client) DeleteACL(acl ACL) error {
	if err := acl.Validate(); err != nil {
		return err
	}

	send, err := json.Marshal(acl)
	if err != nil {
		return err
	}

	resp, err := c.do(http.MethodDelete, aclPath, contentTypeJSON, send)
	if err != nil {
		return err
	}

	return resp.Body.Close()
}

//
// Quota API
//

// QuotaEntityType is a string and it defines the valid entity types for a single Quota.
type QuotaEntityType string

const (
	// QuotaEntityClient is the "CLIENT" Quota entity type.
	QuotaEntityClient QuotaEntityType = "CLIENT"
	// QuotaEntityClients is the "CLIENTS" Quota entity type.
	QuotaEntityClients QuotaEntityType = "CLIENTS"
	// QuotaEntityClientsDefault is the "CLIENTS DEFAULT" Quota entity type.
	QuotaEntityClientsDefault QuotaEntityType = "CLIENTS DEFAULT"
	// QuotaEntityUser is the "USER" Quota entity type.
	QuotaEntityUser QuotaEntityType = "USER"
	// QuotaEntityUsers is the "USERS" Quota entity type.
	QuotaEntityUsers QuotaEntityType = "USERS"
	// QuotaEntityUserClient is the "USERCLIENT" Quota entity type.
	QuotaEntityUserClient QuotaEntityType = "USERCLIENT"
	// QuotaEntityUsersDefault is the "USERS DEFAULT" Quota entity type.
	QuotaEntityUsersDefault QuotaEntityType = "USERS DEFAULT"
)

type (
	// Quota is the type which defines a single Quota.
	Quota struct {
		// EntityType can be either `QuotaEntityClient`, `QuotaEntityClients`,
		// `QuotaEntityClientsDefault`, `QuotaEntityUser`, `QuotaEntityUsers`, `QuotaEntityUserClient`
		// or `QuotaEntityUsersDefault`.
		EnityType QuotaEntityType `json:"entityType"`
		// Entityname is the Kafka client id for "CLIENT"
		// and "CLIENTS" and user name for "USER", "USER" and "USERCLIENT", the `QuotaEntityXXX`.
		EntityName string `json:"entityName"`
		// Child is optional and only present for entityType `QuotaEntityUserClient` and is the client id.
		Child string `json:"child,omitempty"`
		// Properties  is a map of the quota constraints, the `QuotaConfig`.
		Properties QuotaConfig `json:"properties"`
		// URL is the url from this quota in Lenses.
		URL string `json:"url"`
	}

	// QuotaConfig is a typed struct which defines the
	// map of the quota constraints, producer_byte_rate, consumer_byte_rate and request_percentage.
	QuotaConfig struct {
		ProducerByteRate  string `json:"producer_byte_rate" yaml:"ProducerByteRate"`
		ConsumerByteRate  string `json:"consumer_byte_rate" yaml:"ConsumerByteRate"`
		RequestPercentage string `json:"request_percentage" yaml:"RequestPercentage"`
	}
)

const quotasPath = "/api/quotas"

// GetQuotas returns a list of all available quotas.
func (c *Client) GetQuotas() ([]Quota, error) {
	resp, err := c.do(http.MethodGet, quotasPath, "", nil)
	if err != nil {
		return nil, err
	}

	var quotas []Quota
	err = c.readJSON(resp, &quotas)
	return quotas, err
}

// /api/quotas/users
const quotasPathAllUsers = quotasPath + "/users"

// CreateOrUpdateQuotaForAllUsers sets the default quota for all users.
// Read more at: http://lenses.stream/using-lenses/user-guide/quotas.html.
func (c *Client) CreateOrUpdateQuotaForAllUsers(config QuotaConfig) error {
	send, err := json.Marshal(config)
	if err != nil {
		return err
	}

	resp, err := c.do(http.MethodPut, quotasPathAllUsers, contentTypeJSON, send)
	if err != nil {
		return err
	}

	return resp.Body.Close()
}

// DeleteQuotaForAllUsers deletes the default for all users.
// Read more at: http://lenses.stream/using-lenses/user-guide/quotas.html.
func (c *Client) DeleteQuotaForAllUsers() error {
	resp, err := c.do(http.MethodDelete, quotasPathAllUsers, "", nil)
	if err != nil {
		return err
	}

	return resp.Body.Close()
}

// /api/quotas/users/{user}
const quotasPathUser = quotasPathAllUsers + "/%s"

// CreateOrUpdateQuotaForUser sets a quota for a user.
// Read more at: http://lenses.stream/using-lenses/user-guide/quotas.html.
func (c *Client) CreateOrUpdateQuotaForUser(user string, config QuotaConfig) error {
	send, err := json.Marshal(config)
	if err != nil {
		return err
	}

	path := fmt.Sprintf(quotasPathUser, user)
	resp, err := c.do(http.MethodPut, path, contentTypeJSON, send)
	if err != nil {
		return err
	}

	return resp.Body.Close()
}

// DeleteQuotaForUser deletes a quota for a user.
func (c *Client) DeleteQuotaForUser(user string) error {
	path := fmt.Sprintf(quotasPathUser, user)
	resp, err := c.do(http.MethodDelete, path, "", nil)
	if err != nil {
		return err
	}

	return resp.Body.Close()
}

// /api/quotas/users/{user}/clients
const quotasPathUserAllClients = quotasPathUser + "/clients"

// CreateOrUpdateQuotaForUserAllClients sets a quota for a user for all clients.
// Read more at: http://lenses.stream/using-lenses/user-guide/quotas.html.
func (c *Client) CreateOrUpdateQuotaForUserAllClients(user string, config QuotaConfig) error {
	send, err := json.Marshal(config)
	if err != nil {
		return err
	}

	path := fmt.Sprintf(quotasPathUserAllClients, user)
	resp, err := c.do(http.MethodPut, path, contentTypeJSON, send)
	if err != nil {
		return err
	}

	return resp.Body.Close()
}

// DeleteQuotaForUserAllClients deletes for all client ids for a user.
func (c *Client) DeleteQuotaForUserAllClients(user string) error {
	path := fmt.Sprintf(quotasPathUserAllClients, user)
	resp, err := c.do(http.MethodDelete, path, "", nil)
	if err != nil {
		return err
	}

	return resp.Body.Close()
}

// /api/quotas/users/{user}/clients/{client-id}
const quotasPathUserClient = quotasPathUserAllClients + "/%s"

// CreateOrUpdateQuotaForUserClient sets the quota for a user/client pair.
// Read more at: http://lenses.stream/using-lenses/user-guide/quotas.html.
func (c *Client) CreateOrUpdateQuotaForUserClient(user, clientID string, config QuotaConfig) error {
	send, err := json.Marshal(config)
	if err != nil {
		return err
	}

	path := fmt.Sprintf(quotasPathUserClient, user, clientID)
	resp, err := c.do(http.MethodPut, path, contentTypeJSON, send)
	if err != nil {
		return err
	}

	return resp.Body.Close()
}

// DeleteQuotaForUserClient deletes the quota for a user/client pair.
func (c *Client) DeleteQuotaForUserClient(user, clientID string) error {
	path := fmt.Sprintf(quotasPathUserClient, user, clientID)
	resp, err := c.do(http.MethodDelete, path, "", nil)
	if err != nil {
		return err
	}

	return resp.Body.Close()
}

// /api/quotas/clients
const quotasPathAllClients = quotasPath + "/clients"

// CreateOrUpdateQuotaForAllClients sets the default quota for all clients.
// Read more at: http://lenses.stream/using-lenses/user-guide/quotas.html.
func (c *Client) CreateOrUpdateQuotaForAllClients(config QuotaConfig) error {
	send, err := json.Marshal(config)
	if err != nil {
		return err
	}

	resp, err := c.do(http.MethodPut, quotasPathAllClients, contentTypeJSON, send)
	if err != nil {
		return err
	}

	return resp.Body.Close()
}

// DeleteQuotaForAllClients deletes the default quota for all clients.
func (c *Client) DeleteQuotaForAllClients() error {
	resp, err := c.do(http.MethodDelete, quotasPathAllClients, "", nil)
	if err != nil {
		return err
	}

	return resp.Body.Close()
}

// /api/quotas/clients/{client-id}
const quotasPathClient = quotasPathAllClients + "/%s"

// CreateOrUpdateQuotaForClient sets the quota for a specific client.
// Read more at: http://lenses.stream/using-lenses/user-guide/quotas.html.
func (c *Client) CreateOrUpdateQuotaForClient(clientID string, config QuotaConfig) error {
	send, err := json.Marshal(config)
	if err != nil {
		return err
	}

	path := fmt.Sprintf(quotasPathClient, clientID)
	resp, err := c.do(http.MethodPut, path, contentTypeJSON, send)
	if err != nil {
		return err
	}

	return resp.Body.Close()
}

// DeleteQuotaForClient deletes quotas for a client id.
func (c *Client) DeleteQuotaForClient(clientID string) error {
	path := fmt.Sprintf(quotasPathClient, clientID)
	resp, err := c.do(http.MethodDelete, path, "", nil)
	if err != nil {
		return err
	}

	return resp.Body.Close()
}<|MERGE_RESOLUTION|>--- conflicted
+++ resolved
@@ -920,18 +920,6 @@
 	ID          string              `json:"id"`
 	Coordinator ConsumerCoordinator `json:"coordinator"`
 	// On consumers not active/committing offsets - we don't get any of the following info
-<<<<<<< HEAD
-	Active bool               `json:"active"`
-	State  ConsumerGroupState `json:"state"`
-	// TODO: for the next lenses version
-	// It's not ready yet, it was "reverted" for now:
-	// Consumers         []string   `json:"consumers"`
-	Consumers            []Consumer `json:"consumers"`
-	ConsumersCount       int        `json:"consumersCount,omitempty"`
-	TopicPartitionsCount int        `json:"topicPartitionsCount,omitempty"`
-	MinLag               int64      `json:"minLag,omitempty"`
-	MaxLag               int64      `json:"maxLag,omitempty"`
-=======
 	Active               bool               `json:"active"`
 	State                ConsumerGroupState `json:"state"`
 	Consumers            []string           `json:"consumers"`
@@ -939,7 +927,6 @@
 	TopicPartitionsCount int                `json:"topicPartitionsCount,omitempty"`
 	MinLag               int64              `json:"minLag,omitempty"`
 	MaxLag               int64              `json:"maxLag,omitempty"`
->>>>>>> c45d76df
 }
 
 // ConsumerGroupState describes the valid values of a `ConsumerGroupState`:
