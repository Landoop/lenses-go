--- conflicted
+++ resolved
@@ -31,11 +31,7 @@
 	app.AddCommand(newLoginCommand())
 
 	// remove `logout` command (at least for the moment) rootCmd.AddCommand(newLogoutCommand())
-<<<<<<< HEAD
-	rootCmd.AddCommand(newGetLicenseInfoCommand())
-=======
 	app.AddCommand(newGetLicenseInfoCommand())
->>>>>>> c0bbe4f0
 }
 
 func isValidConfigurationContext(name string) bool {
@@ -108,15 +104,11 @@
 	}
 
 	fmt.Fprintf(cmd.OutOrStdout(), "%s [%s]\n", name, info)
-<<<<<<< HEAD
-	printJSON(cmd, cfg)
-=======
 
 	// buf.WriteTo(cmd.OutOrStdout())
 	fmt.Fprintln(cmd.OutOrStdout(), buf.String())
 	// show only filled but no authentication.
 	// bite.PrintJSON(cmd, cfg) // keep json?
->>>>>>> c0bbe4f0
 
 	return isValid
 }
@@ -841,30 +833,6 @@
 	return cmd
 }
 
-<<<<<<< HEAD
-func newGetUserInfoCommand() *cobra.Command {
-	cmd := &cobra.Command{
-		Use:              "user",
-		Short:            "Print some information about the authenticated logged user such as the given roles given by the lenses administrator",
-		Example:          exampleString("user"),
-		TraverseChildren: true,
-		RunE: func(cmd *cobra.Command, args []string) error {
-			if user := client.User(); user.ID != "" {
-				// if logged in using the user password, then we have those info,
-				// let's print it as well.
-				return printJSON(cmd, user)
-			}
-			return nil
-		},
-	}
-
-	canPrintJSON(cmd)
-
-	return cmd
-}
-
-=======
->>>>>>> c0bbe4f0
 const logoutCmdName = "logout"
 
 // func newLogoutCommand() *cobra.Command {
@@ -891,11 +859,7 @@
 	cmd := &cobra.Command{
 		Use:              "license",
 		Short:            "Print the license information for the connected lenses box",
-<<<<<<< HEAD
-		Example:          exampleString("license"),
-=======
 		Example:          "license",
->>>>>>> c0bbe4f0
 		TraverseChildren: true,
 		RunE: func(cmd *cobra.Command, args []string) error {
 			lc, err := client.GetLicenseInfo()
@@ -903,20 +867,12 @@
 				return err
 			}
 
-<<<<<<< HEAD
-			return printJSON(cmd, lc)
-		},
-	}
-
-	canPrintJSON(cmd)
-=======
 			// return printJSON(cmd, lc)
 			return bite.PrintObject(cmd, lc)
 		},
 	}
 
 	bite.CanPrintJSON(cmd)
->>>>>>> c0bbe4f0
 
 	return cmd
 }