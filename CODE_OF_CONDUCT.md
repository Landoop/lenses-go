--- conflicted
+++ resolved
@@ -55,11 +55,7 @@
 ## Enforcement
 
 Instances of abusive, harassing, or otherwise unacceptable behavior may be
-<<<<<<< HEAD
-reported by contacting the project team at https://lenses-community.slack.com.
-=======
 reported by contacting the project team at https://lensesio.slack.com.
->>>>>>> b0cfb064
 All complaints will be reviewed and investigated and will result in a response that
 is deemed necessary and appropriate to the circumstances. The project team is
 obligated to maintain confidentiality with regard to the reporter of an incident.
