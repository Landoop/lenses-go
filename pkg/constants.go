package pkg

//ERRORS
const (
	ErrResourceNotFoundMessage      = 404
	ErrResourceNotAccessibleMessage = 403
	ErrResourceNotGoodMessage       = 400
	ErrResourceInternal             = 500
)

//Paths
const (
	SQLPath        = "apps/sql"
	ConnectorsPath = "apps/connectors"

	GroupsPath          = "groups"
	UsersPath           = "users"
	ServiceAccountsPath = "service-accounts"

	AclsPath   = "kafka/acls"
	TopicsPath = "kafka/topics"
	QuotasPath = "kafka/quotas"

	SchemasPath       = "schemas"
	AlertSettingsPath = "alert-settings"
	PoliciesPath      = "policies"

	ConnectionsFilePath        = "connections"
	ConnectionsAPIPath         = "v1/connection/connections"
	ConnectionTemplatesAPIPath = "v1/connection/connection-templates"
	ConsumersGroupPath         = "api/consumers"
	ElasticsearchIndexesPath   = "/api/elastic/indexes"
	AlertChannelsPath          = "api/v1/alert/channels"
	AlertsSettingsPath         = "api/v1/alert/settings"
<<<<<<< HEAD
	LicensePath                = "api/v1/license"
=======
	AlertsPathSSE              = "api/sse/alerts"

	LicensePath = "api/v1/license"
>>>>>>> c8431a8b
)<|MERGE_RESOLUTION|>--- conflicted
+++ resolved
@@ -32,11 +32,7 @@
 	ElasticsearchIndexesPath   = "/api/elastic/indexes"
 	AlertChannelsPath          = "api/v1/alert/channels"
 	AlertsSettingsPath         = "api/v1/alert/settings"
-<<<<<<< HEAD
-	LicensePath                = "api/v1/license"
-=======
 	AlertsPathSSE              = "api/sse/alerts"
 
 	LicensePath = "api/v1/license"
->>>>>>> c8431a8b
 )