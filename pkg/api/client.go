--- conflicted
+++ resolved
@@ -187,18 +187,12 @@
 	}
 	// before sending requests here.
 
-<<<<<<< HEAD
-	// Set `host` header
-	u, err := url.Parse(c.Config.Host)
-	req.Header.Set("Host", u.Host)
-=======
 	// Set explicit host and user-agent header
 	u, err := url.Parse(c.Config.Host)
 	hostHeader := u.Host
 	userAgentHeader := "lenses-cli/" + BuildVersion
 	req.Header.Set("Host", hostHeader)
 	req.Header.Set("User-Agent", userAgentHeader)
->>>>>>> c8431a8b
 
 	// set the token header.
 	if c.Config.Token != "" {
