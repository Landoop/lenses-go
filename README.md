# Lenses Client (Go)

The [Landoop's](http://www.landoop.com) Lenses [REST API](https://lenses.stream/dev/lenses-apis/rest-api/index.html) client written in Go.

[![build status](https://img.shields.io/travis/Landoop/lenses-go/master.svg?style=flat-square)](https://travis-ci.org/Landoop/lenses-go) [![report card](https://img.shields.io/badge/report%20card-a%2B-ff3333.svg?style=flat-square)](http://goreportcard.com/report/Landoop/lenses-go) [![chat](https://img.shields.io/badge/join-%20chat-00BCD4.svg?style=flat-square)](https://slackpass.io/landoop-community)

## Installation

The only requirement is the [Go Programming Language](https://golang.org/dl) version **1.10+** and a [Lenses Box](http://www.landoop.com/kafka-lenses/) of version **2.0 at least**.

```sh
$ go get -u github.com/landoop/lenses-go/cmd/lenses-cli
```

> This command will install both the client library for development usage and the CLI in $PATH ([setup your $GOPATH/bin](https://github.com/golang/go/wiki/SettingGOPATH) if you didn't already).

## CLI

Lenses offers a powerful CLI (command-line tool) built in Go that utilizes the REST and WebSocket APIs of Lenses, to communicate with Apache Kafka and exposes a straight forward way to perform common data engineering and site reliability engineering tasks, such as:

- Automate your CI/CD (continuous-integration and continuous-delivery)
- Create topics/acls/quotas/schemas/connectors/processors
- Change or retrieve configurations to store in github

### Documentation

Please navigate to <https://lenses.stream/dev/lenses-cli/> to learn how to install and use the `lenses-cli`.

## Client

The `lenses-go` package is made to be used by Go developers to communicate with Lenses by calling the REST and Websocket APIs. 

### Getting started

```go
import "github.com/landoop/lenses-go"
```

### Authentication

```go
// Prepare authentication using raw Username and Password.
auth := lenses.BasicAuthentication{Username: "user", Password: "pass"}
```

```go
auth := lenses.KerberosAuthentication{
    ConfFile: "/etc/krb5.conf",
    Method:   lenses.KerberosWithPassword{
        Realm: "my.realm or default if empty",
        Username: "user",
        Password: "pass",
    },
}
```

```go
auth := lenses.KerberosAuthentication{
    ConfFile: "/etc/krb5.conf",
    Method:   lenses.KerberosWithKeytab{KeytabFile: "/home/me/krb5_my_keytab.txt"},
}
```

```go
auth := lenses.KerberosAuthentication{
    ConfFile: "/etc/krb5.conf",
    Method:   lenses.KerberosFromCCache{CCacheFile: "/tmp/krb5_my_cache_file.conf"},
}
```

> Custom auth can be implement as well: `Authenticate(client *lenses.Client) error`, see [client_authentication.go](client_authentication.go) file for more.

### Config

```go
// Prepare the client's configuration based on the host and the authentication above.
currentConfig := lenses.ClientConfig{Host: "domain.com", Authentication: auth, Timeout: "15s", Debug: true}

// Creating the client using the configuration.
client, err := lenses.OpenConnection(currentConfig)
if err != nil {
    // handle error.
}
```

#### Read `Config` from any `io.Reader` or file

```go
// ReadConfig reads and decodes Config from an io.Reader based on a custom unmarshaler.
// This can be useful to read configuration via network or files (see `ReadConfigFromFile`).
// Sets the `outPtr`. Retruns a non-nil error on any unmarshaler's errors.
ReadConfig(r io.Reader, unmarshaler UnmarshalFunc, outPtr *Config) error

// ReadConfigFromFile reads and decodes Config from a file based on a custom unmarshaler,
// `ReadConfigFromJSON` and `ReadConfigFromYAML` are the internal users,
// but the end-developer can use any custom type of decoder to read a configuration file
// with ease using this function, but keep note that the default behavior of the fields
// depend on the existing unmarshalers, use these tag names to map your decoder's properties.
//
// Accepts the absolute or the relative path of the configuration file.
// Sets the `outPtr`. Retruns a non-nil error if parsing or decoding the file failed or file doesn't exist.
ReadConfigFromFile(filename string, unmarshaler UnmarshalFunc, outPtr *Config) error

// TryReadConfigFromFile will try to read a specific file and unmarshal to `Config`.
// It will try to read it with one of these built'n formats:
// 1. JSON
// 2. YAML
TryReadConfigFromFile(filename string, outPtr *Config) error
```

```go
// TryReadConfigFromHome will try to read the `Config`
// from the current user's home directory/.lenses, the lookup is based on
// the common configuration filename pattern:
// lenses-cli.json, lenses-cli.yml or lenses.json and lenses.yml.
TryReadConfigFromHome(outPtr *Config) bool

// TryReadConfigFromExecutable will try to read the `Config`
// from the (client's caller's) executable path that started the current process.
// The lookup is based on the common configuration filename pattern:
// lenses-cli.json, lenses-cli.yml or lenses.json and lenses.yml.
TryReadConfigFromExecutable(outPtr *Config) bool

// TryReadConfigFromCurrentWorkingDir will try to read the `Config`
// from the current working directory, note that it may differs from the executable path.
// The lookup is based on the common configuration filename pattern:
// lenses-cli.json, lenses-cli.yml or lenses.json and lenses.yml.
TryReadConfigFromCurrentWorkingDir(outPtr *Config) bool

// ReadConfigFromJSON reads and decodes Config from a json file, i.e `configuration.json`.
//
// Accepts the absolute or the relative path of the configuration file.
// Error may occur when the file doesn't exists or is not formatted correctly.
ReadConfigFromJSON(filename string, outPtr *Config) error

// ReadConfigFromYAML reads and decodes Config from a yaml file, i.e `configuration.yml`.
//
// Accepts the absolute or the relative path of the configuration file.
// Error may occur when the file doesn't exists or is not formatted correctly.
ReadConfigFromYAML(filename string, outPtr *Config) error
```

**Example Code:**

```yaml
# file: ./lenses.yml
CurrentContext: main
Contexts:
  main:
    Host: https://landoop.com
    Kerberos:
      ConfFile: /etc/krb5.conf
      WithPassword:
        Username: the_username
        Password: the_password
        Realm: empty_for_default
```

**Usage:**

```go
var config lenses.Config
err := lenses.ReadConfigFromYAML("./lenses.yml", &config)
if err != nil {
    // handle error.
}

client, err := lenses.OpenConnection(*config.GetCurrent())
```

> `Config` contains tons of capabilities and helpers, you can quickly check them by navigating to the [config.go](config.go) source file.

### API Calls

All `lenses-go#Client` methods return a typed value based on the call
and an error as second output to catch any errors coming from backend or client, forget panics.

**Go types are first class citizens here**, we will not confuse you or let you work based on luck!

```go
topics, err := client.GetTopics()
if err != nil {
    // handle error.
}

// Print the length of the topics we've just received from our Lenses Box.
print(len(topics))
```

Example on how deeply we make the difference here:
`Client#GetTopics` returns `[]lenses.Topic`, so you can work safely.

```go
topics[0].ConsumersGroup[0].Coordinator.Host
```

### Documentation

Detailed documentation can be found at [godocs](https://godoc.org/github.com/landoop/lenses-go).

## Versioning

<<<<<<< HEAD
Current: **v2.0.13**
=======
Current: **v2.1.0**
>>>>>>> c0bbe4f0

Read more about Semantic Versioning 2.0.0

 - http://semver.org/
 - https://en.wikipedia.org/wiki/Software_versioning
 - https://wiki.debian.org/UpstreamGuide#Releases_and_Versions

## License

Distributed under Apache Version 2.0 License, click [here](LICENSE) for more details.<|MERGE_RESOLUTION|>--- conflicted
+++ resolved
@@ -200,11 +200,7 @@
 
 ## Versioning
 
-<<<<<<< HEAD
-Current: **v2.0.13**
-=======
 Current: **v2.1.0**
->>>>>>> c0bbe4f0
 
 Read more about Semantic Versioning 2.0.0
 
