//                         Apache License
//                         Version 2.0, January 2004
//                     http://www.apache.org/licenses/
//
// TERMS AND CONDITIONS FOR USE, REPRODUCTION, AND DISTRIBUTION
//
// 1. Definitions.
//
// "License" shall mean the terms and conditions for use, reproduction,
// and distribution as defined by Sections 1 through 9 of this document.
//
// "Licensor" shall mean the copyright owner or entity authorized by
// the copyright owner that is granting the License.
//
// "Legal Entity" shall mean the union of the acting entity and all
// other entities that control, are controlled by, or are under common
// control with that entity. For the purposes of this definition,
// "control" means (i) the power, direct or indirect, to cause the
// direction or management of such entity, whether by contract or
// otherwise, or (ii) ownership of fifty percent (50%) or more of the
// outstanding shares, or (iii) beneficial ownership of such entity.
//
// "You" (or "Your") shall mean an individual or Legal Entity
// exercising permissions granted by this License.
//
// "Source" form shall mean the preferred form for making modifications,
// including but not limited to software source code, documentation
// source, and configuration files.
//
// "Object" form shall mean any form resulting from mechanical
// transformation or translation of a Source form, including but
// not limited to compiled object code, generated documentation,
// and conversions to other media types.
//
// "Work" shall mean the work of authorship, whether in Source or
// Object form, made available under the License, as indicated by a
// copyright notice that is included in or attached to the work
// (an example is provided in the Appendix below).
//
// "Derivative Works" shall mean any work, whether in Source or Object
// form, that is based on (or derived from) the Work and for which the
// editorial revisions, annotations, elaborations, or other modifications
// represent, as a whole, an original work of authorship. For the purposes
// of this License, Derivative Works shall not include works that remain
// separable from, or merely link (or bind by name) to the interfaces of,
// the Work and Derivative Works thereof.
//
// "Contribution" shall mean any work of authorship, including
// the original version of the Work and any modifications or additions
// to that Work or Derivative Works thereof, that is intentionally
// submitted to Licensor for inclusion in the Work by the copyright owner
// or by an individual or Legal Entity authorized to submit on behalf of
// the copyright owner. For the purposes of this definition, "submitted"
// means any form of electronic, verbal, or written communication sent
// to the Licensor or its representatives, including but not limited to
// communication on electronic mailing lists, source code control systems,
// and issue tracking systems that are managed by, or on behalf of, the
// Licensor for the purpose of discussing and improving the Work, but
// excluding communication that is conspicuously marked or otherwise
// designated in writing by the copyright owner as "Not a Contribution."
//
// "Contributor" shall mean Licensor and any individual or Legal Entity
// on behalf of whom a Contribution has been received by Licensor and
// subsequently incorporated within the Work.
//
// 2. Grant of Copyright License. Subject to the terms and conditions of
// this License, each Contributor hereby grants to You a perpetual,
// worldwide, non-exclusive, no-charge, royalty-free, irrevocable
// copyright license to reproduce, prepare Derivative Works of,
// publicly display, publicly perform, sublicense, and distribute the
// Work and such Derivative Works in Source or Object form.
//
// 3. Grant of Patent License. Subject to the terms and conditions of
// this License, each Contributor hereby grants to You a perpetual,
// worldwide, non-exclusive, no-charge, royalty-free, irrevocable
// (except as stated in this section) patent license to make, have made,
// use, offer to sell, sell, import, and otherwise transfer the Work,
// where such license applies only to those patent claims licensable
// by such Contributor that are necessarily infringed by their
// Contribution(s) alone or by combination of their Contribution(s)
// with the Work to which such Contribution(s) was submitted. If You
// institute patent litigation against any entity (including a
// cross-claim or counterclaim in a lawsuit) alleging that the Work
// or a Contribution incorporated within the Work constitutes direct
// or contributory patent infringement, then any patent licenses
// granted to You under this License for that Work shall terminate
// as of the date such litigation is filed.
//
// 4. Redistribution. You may reproduce and distribute copies of the
// Work or Derivative Works thereof in any medium, with or without
// modifications, and in Source or Object form, provided that You
// meet the following conditions:
//
// (a) You must give any other recipients of the Work or
//     Derivative Works a copy of this License; and
//
// (b) You must cause any modified files to carry prominent notices
//     stating that You changed the files; and
//
// (c) You must retain, in the Source form of any Derivative Works
//     that You distribute, all copyright, patent, trademark, and
//     attribution notices from the Source form of the Work,
//     excluding those notices that do not pertain to any part of
//     the Derivative Works; and
//
// (d) If the Work includes a "NOTICE" text file as part of its
//     distribution, then any Derivative Works that You distribute must
//     include a readable copy of the attribution notices contained
//     within such NOTICE file, excluding those notices that do not
//     pertain to any part of the Derivative Works, in at least one
//     of the following places: within a NOTICE text file distributed
//     as part of the Derivative Works; within the Source form or
//     documentation, if provided along with the Derivative Works; or,
//     within a display generated by the Derivative Works, if and
//     wherever such third-party notices normally appear. The contents
//     of the NOTICE file are for informational purposes only and
//     do not modify the License. You may add Your own attribution
//     notices within Derivative Works that You distribute, alongside
//     or as an addendum to the NOTICE text from the Work, provided
//     that such additional attribution notices cannot be construed
//     as modifying the License.
//
// You may add Your own copyright statement to Your modifications and
// may provide additional or different license terms and conditions
// for use, reproduction, or distribution of Your modifications, or
// for any such Derivative Works as a whole, provided Your use,
// reproduction, and distribution of the Work otherwise complies with
// the conditions stated in this License.
//
// 5. Submission of Contributions. Unless You explicitly state otherwise,
// any Contribution intentionally submitted for inclusion in the Work
// by You to the Licensor shall be under the terms and conditions of
// this License, without any additional terms or conditions.
// Notwithstanding the above, nothing herein shall supersede or modify
// the terms of any separate license agreement you may have executed
// with Licensor regarding such Contributions.
//
// 6. Trademarks. This License does not grant permission to use the trade
// names, trademarks, service marks, or product names of the Licensor,
// except as required for reasonable and customary use in describing the
// origin of the Work and reproducing the content of the NOTICE file.
//
// 7. Disclaimer of Warranty. Unless required by applicable law or
// agreed to in writing, Licensor provides the Work (and each
// Contributor provides its Contributions) on an "AS IS" BASIS,
// WITHOUT WARRANTIES OR CONDITIONS OF ANY KIND, either express or
// implied, including, without limitation, any warranties or conditions
// of TITLE, NON-INFRINGEMENT, MERCHANTABILITY, or FITNESS FOR A
// PARTICULAR PURPOSE. You are solely responsible for determining the
// appropriateness of using or redistributing the Work and assume any
// risks associated with Your exercise of permissions under this License.
//
// 8. Limitation of Liability. In no event and under no legal theory,
// whether in tort (including negligence), contract, or otherwise,
// unless required by applicable law (such as deliberate and grossly
// negligent acts) or agreed to in writing, shall any Contributor be
// liable to You for damages, including any direct, indirect, special,
// incidental, or consequential damages of any character arising as a
// result of this License or out of the use or inability to use the
// Work (including but not limited to damages for loss of goodwill,
// work stoppage, computer failure or malfunction, or any and all
// other commercial damages or losses), even if such Contributor
// has been advised of the possibility of such damages.
//
// 9. Accepting Warranty or Additional Liability. While redistributing
// the Work or Derivative Works thereof, You may choose to offer,
// and charge a fee for, acceptance of support, warranty, indemnity,
// or other liability obligations and/or rights consistent with this
// License. However, in accepting such obligations, You may act only
// on Your own behalf and on Your sole responsibility, not on behalf
// of any other Contributor, and only if You agree to indemnify,
// defend, and hold each Contributor harmless for any liability
// incurred by, or claims asserted against, such Contributor by reason
// of your accepting any such warranty or additional liability.
//
// END OF TERMS AND CONDITIONS
//
// Copyright 2018 Landoop
//
// Unless required by applicable law or agreed to in writing, software
// distributed under the License is distributed on an "AS IS" BASIS,
// WITHOUT WARRANTIES OR CONDITIONS OF ANY KIND, either express or implied.
// See the License for the specific language governing permissions and
// limitations under the License.

/*
Package lenses is the Landoop's Lenses client API for Gophers.

Source code and other details for the project are available at GitHub:

   https://github.com/landoop/lenses-go

Current Version

<<<<<<< HEAD
2.0.13
=======
2.1.0
>>>>>>> c0bbe4f0

Installation

The only requirement is the Go Programming Language.

    $ go get -u github.com/landoop/lenses-go/cmd/lenses-cli

Example code:

CLI:

    https://lenses.stream/dev/lenses-cli/

*/
package lenses<|MERGE_RESOLUTION|>--- conflicted
+++ resolved
@@ -192,11 +192,7 @@
 
 Current Version
 
-<<<<<<< HEAD
-2.0.13
-=======
 2.1.0
->>>>>>> c0bbe4f0
 
 Installation
 
